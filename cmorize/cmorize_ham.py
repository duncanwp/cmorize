#!/usr/bin/env python
"""
This script outputs ECHAM-HAM fields in a CMOR compliant fashion.

See https://code.mpimet.mpg.de/projects/afterburner/wiki for a table of afterburner variable codes

(c) Duncan watson-parris 2017
"""
import argparse
from cmor_var import cmor_var, select_vars
from calculate_EF_ACI import *
import cis
from cf_units import Unit
from functools import partial
import itertools

unitless = Unit(None)

ACCELERATION_DUE_TO_GRAVITY = 9.8


def calc_od440aer(infile, product):
    tau_550, ang_550 = cis.read_data_list(infile, ["TAU_2D_550nm", "ANG_550nm_865nm"], product)
    return tau_550 * (550 / 440) ** ang_550.data


def calc_od870aer(infile, product):
    tau_865, ang_550 = cis.read_data_list(infile, ["TAU_2D_865nm", "ANG_550nm_865nm"], product)
    return tau_865 * (865 / 870) ** ang_550.data


def calc_od550lt1aer(infile, product):
    from cis.data_io.gridded_data import make_from_cube
    fine_mode_taus = cis.read_data_list(infile, ['TAU_MODE_K?_550nm', 'TAU_MODE_A?_550nm'], product)
    total_modes = make_from_cube(sum(fine_mode_taus))
    od550, = total_modes.collapsed('hybrid level at layer midpoints', 'sum')
    return od550


def calc_ext550aer(infile, product):
    """
    I want units of m-1, Tau *should* be in units of 1 so I just need to divide by layer thickness
    :param infile:
    :param product:
    :return:
    """
    from cis.data_io.gridded_data import make_from_cube
    from utils import get_stream_file
    deltaz = cis.read_data(get_stream_file(infile, 'vphyscm'), 'grheightm1', product)
    tau_3d = make_from_cube(sum(cis.read_data_list(infile, ['TAU_MODE_??_550nm'], product)))
    ext_3d = tau_3d / deltaz.data
    return ext_3d


def calc_abs550aer(infile, product):
    """
    I want units of m-1, Abs *should* be in units of 1 so I just need to divide by layer thickness
    :param infile:
    :param product:
    :return:
    """
    from cis.data_io.gridded_data import make_from_cube
    from utils import get_stream_file
    deltaz = cis.read_data(get_stream_file(infile, 'vphyscm'), 'grheightm1', product)
    abs_3d = make_from_cube(sum(cis.read_data_list(infile, ['ABS_MODE_??_550nm'], product)))
    ext_3d = abs_3d / deltaz.data
    return ext_3d


def sum_variables(infile, variables, product):
    return sum(cis.read_data_list(infile, variables, product))


def diff_variables(infile, var1, var2, product):
    """
    var1 - var2
    """
    import operator
    return operator.sub(*cis.read_data_list(infile, [var1, var2], product))


def ratio_variables(infile, var1, var2, product):
    """
    var1 / var2
    """
    import operator
    return operator.truediv(*cis.read_data_list(infile, [var1, var2], product))


def multiply_sum_by_air_density(infile, variables, product):
    """
    Read multiple variables, sum them together then multiply by air pressure
    (for e.g. calculating aerosol concentrations
    :param infile: CIS filename(s)
    :param variables: CIS variables
    :return:
    """
    from utils import get_stream_file
    summed_var = sum(cis.read_data_list(infile, variables, product))
    # TODO - SHOULD this be the mean density??
    vphysc_file = get_stream_file(infile, 'vphysc')
    air_density = cis.read_data(vphysc_file, "rhoam1", product)
    res = summed_var * air_density.data
    res.units = summed_var.units * air_density.units
    return res


def calc_pbl_height(infile, product):
    """
    I want units of m-1, Tau *should* be in units of 1 so I just need to divide by layer thickness
    :param infile:
    :param product:
    :return:
    """
    import numpy as np
    from utils import get_stream_file
    altitude = cis.read_data(get_stream_file(infile, 'vphysc'), 'geom1', product) / ACCELERATION_DUE_TO_GRAVITY
    pbl = cis.read_data(get_stream_file(infile, 'vphysc'), 'pbl', product)

    # Move the height dim to the front
    altitude.transpose((1,0,2,3))

    # This mess just chooses teh right altitude values across the vertical dimension based on the pbl index data
    # It essentially just does np.asarray(pbl.data, dtype=int).choose(altitude.data), but doesn't have the arbitraty 32 length index limit...
    pbl_height = pbl.copy(data=altitude.data.reshape(altitude.shape[0], -1)[np.asarray(pbl.data, dtype=int).ravel(), range(np.product(pbl.shape))].reshape(pbl.shape))
    pbl_height.rename("boundary_layer_height")
    pbl_height.units = Unit('m')
    return pbl_height


core = [
    cmor_var('area', 'gboxarea', stream='rad', long_name='horizontal area of grid-box', standard_name='cell_area',
             units=Unit('m^2'), vertical_coord_type='Surface'),
    cmor_var('orog', 'geosp', stream='echam', standard_name='surface_altitude',
             units=Unit('m'), vertical_coord_type='Surface', scaling=1./ACCELERATION_DUE_TO_GRAVITY),
    cmor_var('landf', 'slm', stream='echam', standard_name='land_binary_mask', units=Unit('1'),
             vertical_coord_type='Surface'),

    cmor_var('layer_thick', 'grheightm1', stream='vphysc', long_name='Layer thickness', standard_name='cell_thickness',
             units=Unit('m'), vertical_coord_type='ModelLevel'),
    cmor_var('zgeo', 'geom1', stream='vphysc', long_name='Geopotential (units are actually m2 s-2...)', standard_name='geopotential',
             units=Unit('m3 s-2')),
    cmor_var('zh', 'geom1', stream='vphysc', long_name='Geopotential Height (units are actually m)', standard_name='geopotential_height',
             units=Unit('m3 s-2'), scaling=1. / ACCELERATION_DUE_TO_GRAVITY),

    cmor_var('ps', 'aps', stream='echamm', long_name='Surface air pressure', standard_name='surface_air_pressure',
             units=Unit('Pa'), vertical_coord_type='Surface'),
    cmor_var('rho', 'rhoam1', stream='vphyscm', long_name='Air density', standard_name='air_density',
             units=Unit('kg m-3')),
    cmor_var('airmass', 'grmassm1', stream='vphyscm', standard_name='atmosphere_mass_of_air_per_unit_area',
             units=Unit('kg')),

    cmor_var('ts', 'tslm1', stream='echamm', long_name='surface temperature of land',
             standard_name='surface_temperature', units=Unit('K')),

    cmor_var('hus', 'q', stream='echamm', long_name='specific humidity', standard_name='specific_humidity',
             units=Unit('1'), vertical_coord_type='ModelLevel'),

    cmor_var('evspsbl', 'evap', stream='echam', long_name='Evaporation', standard_name='water_evaporation_flux',
             units=Unit('kg m-2 s-1'), vertical_coord_type='ModelLevel'),
    
    # Scale so that it's upward
    cmor_var('hfls', 'ahfl', stream='echam', long_name='Surface Upward Latent Heat Flux',
             standard_name='surface_upward_latent_heat_flux', units=Unit('W m-2'), scaling=-1.0),
    # Scale so that it's upward
    cmor_var('hfss', 'ahfs', stream='echam', long_name='Surface Upward Sensible Heat Flux',
             standard_name='surface_upward_sensible_heat_flux', units=Unit('W m-2'), scaling=-1.0),

    cmor_var('hur', 'relhum', stream='echamm',
             long_name='Relative Humidity', standard_name='relative_humidity',
             units=Unit('%'), vertical_coord_type='ModelLevel'),

    cmor_var('hurs', 'relhum', stream='echamm', product="ECHAM_HAM_surface_only",
             long_name='Near-Surface Relative Humidity', standard_name='relative_humidity',
             units=Unit('%'), vertical_coord_type='Surface'),

    cmor_var('huss', 'q', stream='echamm', long_name='specific humidity', product="ECHAM_HAM_surface_only",
             standard_name='specific_humidity', units=Unit('1'), vertical_coord_type='Surface'),

    cmor_var('sfcWind', 'wind10', stream='echam', long_name='Near-Surface Wind Speed', vertical_coord_type='Surface'),
    cmor_var('tas', 'temp2', stream='echamm', long_name='Near-Surface Air Temperature', standard_name='air_temperature',
             units=Unit('K'), vertical_coord_type='Surface'),
    cmor_var('uas', 'u10', stream='echamm', long_name='Eastward Near-Surface Wind', standard_name='eastward_wind',
             vertical_coord_type='Surface'),
    cmor_var('vas', 'v10', stream='echamm', long_name='Northward Near-Surface Wind', standard_name='northward_wind',
             vertical_coord_type='Surface'),
]

after = [

    cmor_var('psl', 'var151', stream='after', long_name='Sea Level Pressure', standard_name='air_pressure_at_sea_level',
             units=Unit('Pa'), vertical_coord_type='Surface'),
    cmor_var('wap', 'var135', stream='after', long_name='omega (=dp/dt)',
             standard_name='lagrangian_tendency_of_air_pressure', units=Unit('Pa s-1'),
             vertical_coord_type='ModelLevel')
    ]

core_inst = [
    cmor_var('hus', 'q', stream='echam', long_name='specific humidity', standard_name='specific_humidity',
             units=Unit('1'), vertical_coord_type='ModelLevel'),

    cmor_var('tas', 'temp2', stream='echam', long_name='Near-Surface Air Temperature', standard_name='air_temperature',
             units=Unit('K'), vertical_coord_type='Surface'),

    cmor_var('hur', 'relhum', stream='echam',
             long_name='Relative Humidity', standard_name='relative_humidity',
             units=Unit('%'), vertical_coord_type='ModelLevel'),
    
    cmor_var('zmla', calc_pbl_height, stream='vphysc', standard_name='atmosphere_boundary_layer_thickness',
             units=Unit('m'), vertical_coord_type='Surface'),
        
    cmor_var('ta', 'st', stream='after', long_name='Air Temperature',
             standard_name='air_temperature', units=Unit('K')),
    cmor_var('wap', 'var135', stream='after', long_name='omega (=dp/dt)',
             standard_name='lagrangian_tendency_of_air_pressure', units=Unit('Pa s-1')),
    cmor_var('ps', 'aps', stream='echam', long_name='Surface air pressure', standard_name='surface_air_pressure',
             units=Unit('Pa'), vertical_coord_type='Surface'),
    cmor_var('rho', 'rhoam1', stream='vphysc', long_name='Air density', standard_name='air_density',
             units=Unit('kg m-3')),

    cmor_var('zg', 'var156', stream='after', long_name='Geopotential Height', standard_name='geopotential_height',
             units=Unit('m')),
    cmor_var('ua', 'var131', stream='after', long_name='Eastward Wind', standard_name='eastward_wind',
             units=Unit('m s-1')),
    cmor_var('va', 'var132', stream='after', long_name='Northward Wind', standard_name='northward_wind',
             units=Unit('m s-1')),
    cmor_var('zgeo', 'geom1', stream='vphysc', long_name='Geopotential (units are actually m2 s-2...)', standard_name='geopotential',
             units=Unit('m3 s-2')),
]

# This uses the netCDF_Gridded product since the vertical coordinates are straight pressure levels
pdrmip_stratified_fields = [
    cmor_var('hur', 'relhum', stream='after', long_name='Relative Humidity',
             standard_name='relative_humidity', units=Unit('%'), product='multi_netcdf'),
    cmor_var('hus', 'q', stream='after', long_name='Specific Humidity', standard_name='specific_humidity',
             units=Unit('1'), product='multi_netcdf'),
    cmor_var('ta', 'st', stream='after', long_name='Air Temperature',
             standard_name='air_temperature', units=Unit('K'), product='multi_netcdf'),
    cmor_var('wap', 'var135', stream='after', long_name='omega (=dp/dt)',
             standard_name='lagrangian_tendency_of_air_pressure', units=Unit('Pa s-1'), product='multi_netcdf'),

    cmor_var('zg', 'var156', stream='after', long_name='Geopotential Height', standard_name='geopotential_height',
             units=Unit('m'), product='multi_netcdf'),
    cmor_var('ua', 'var131', stream='after', long_name='Eastward Wind', standard_name='eastward_wind',
             units=Unit('m s-1'), product='multi_netcdf'),
    cmor_var('va', 'var132', stream='after', long_name='Northward Wind', standard_name='northward_wind',
             units=Unit('m s-1'), product='multi_netcdf'),
]

forcing = [
    cmor_var('R_CLEAN_SKY_SW_TOA', calc_clean_sky_toa_sw_cloud_forcing, stream='echam',
             long_name='"Clean Sky" shortwave cloud radiative forcing', units=Unit('W m-2'), 
             vertical_coord_type='TOA')
]

cloud = [
    cmor_var('ci', 'CONV_TIME', stream='conv', long_name='Fraction of Time Convection Occurs', units=Unit('1'),
             standard_name='convection_time_fraction', vertical_coord_type='ModelLevel'),
    cmor_var('pr', partial(sum_variables, variables=["aprl", "aprc"]), stream='echam',
             long_name='Precipitation',
             standard_name='precipitation_flux', units=Unit('kg m-2 s-1'), vertical_coord_type='Surface'),
    cmor_var('prc', "aprc", stream='echam', long_name='Convective Precipitation',
             standard_name='convective_precipitation_flux', units=Unit('kg m-2 s-1'), vertical_coord_type='Surface'),
    cmor_var('prsn', "aprs", stream='echam', long_name='Snowfall Flux',
             standard_name='snowfall_flux', units=Unit('kg m-2 s-1'), vertical_coord_type='Surface'),
    cmor_var('prw', "qvi", stream='echam', long_name='Water Vapor Path',
             standard_name='atmosphere_water_vapor_content', units=Unit('kg m-2'), vertical_coord_type='Surface'),
    cmor_var('prl', "aprl", stream='echam', long_name='Large-scale Precipitation',
             standard_name='large_scale_precipitation_flux', units=Unit('kg m-2 s-1'), vertical_coord_type='Surface'),

    cmor_var('clt', 'aclcov', stream='echam', long_name='Total Cloud Fraction', standard_name='cloud_area_fraction',
             units=Unit('%'), vertical_coord_type='Column'),
    cmor_var('cl', 'aclcac', stream='echam', long_name='Cloud Area Fraction', units=Unit('%'),
             standard_name='cloud_area_fraction_in_atmosphere_layer', vertical_coord_type='ModelLevel'),
    cmor_var('cli', 'xi', stream='echam', long_name='Mass Fraction of Cloud Ice', units=Unit('1'),
             standard_name='mass_fraction_of_cloud_ice_in_air', vertical_coord_type='ModelLevel'),
    cmor_var('clw', 'xl', stream='echam', long_name='Mass Fraction of Cloud Liquid Water', units=Unit('1'),
             standard_name='mass_fraction_of_cloud_liquid_water_in_air', vertical_coord_type='ModelLevel'),
    cmor_var('lwp', 'xlvi', stream='echam', standard_name='atmosphere_mass_content_of_cloud_liquid_water',
             vertical_coord_type='Column'),
    cmor_var('cdnc_cld_top', 'CDNC_CT', stream='activ', long_name='cloud droplet number concentration near cloud top',
             units=Unit('cm-3'), vertical_coord_type='CloudTop'),
    cmor_var('r_e', partial(ratio_variables, var1='REFFL_CT', var2='REFFL_TIME'), stream='activ', 
        long_name='cloud top  effective radius, liquid', units=Unit('m'), vertical_coord_type='CloudTop')
]

pdrmip_daily = [
    cmor_var('tasmin', 't2min', stream='hifreq', long_name='Daily Minimum Near-Surface Air Temperature', standard_name='air_temperature',
             units=Unit('K'), vertical_coord_type='Surface'),
    cmor_var('tasmax', 't2max', stream='hifreq', long_name='Daily Maximum Near-Surface Air Temperature', standard_name='air_temperature',
             units=Unit('K'), vertical_coord_type='Surface'),
    cmor_var('pr', partial(sum_variables, variables=["aprl", "aprc"]), stream='hifreq', long_name='precipitation',
             standard_name='precipitation_flux', units=Unit('kg m-2 s-1'), vertical_coord_type='Surface'),
    cmor_var('sfcWind', 'wind10', stream='hifreq', long_name='Daily-Mean Near-Surface Wind Speed',
             vertical_coord_type='Surface', standard_name='wind_speed'),
    # Second table
    cmor_var('rhs', 'relhum', stream='hifreq', vertical_coord_type='Surface', product="ECHAM_HAM_surface_only"),
    cmor_var('prc', 'aprc', stream='hifreq', vertical_coord_type='Surface', standard_name='convective_precipitation_flux'),
    cmor_var('sfcWindmax', 'wimax', stream='hifreq', long_name='Daily Maximum Near-Surface Wind Speed',
             vertical_coord_type='Surface'),
]

pdrmip_fixed_daily = [
    cmor_var('tasmin', 't2min', stream='fixed_daily', long_name='Daily Minimum Near-Surface Air Temperature', standard_name='air_temperature',
             units=Unit('K'), vertical_coord_type='Surface', product='multi_netcdf'),
    cmor_var('tasmax', 't2max', stream='fixed_daily', long_name='Daily Maximum Near-Surface Air Temperature', standard_name='air_temperature',
             units=Unit('K'), vertical_coord_type='Surface', product='multi_netcdf'),
    cmor_var('pr', partial(sum_variables, variables=["aprl", "aprc"]), stream='fixed_daily', long_name='precpitation',
             standard_name='precipitation_flux', units=Unit('kg m-2 s-1'), vertical_coord_type='Surface', product='multi_netcdf'),
    # This hasn't been fixed, it doesn't appear to need scaling by number of days but I don't know why...
    #cmor_var('sfcWind', 'wind10', stream='fixed_daily', long_name='Daily-Mean Near-Surface Wind Speed',
    #         vertical_coord_type='Surface', standard_name='wind_speed', product='multi_netcdf'),
    cmor_var('prc', 'aprc', stream='fixed_daily', vertical_coord_type='Surface', standard_name='convective_precipitation_flux', product='multi_netcdf'),
    cmor_var('sfcWindmax', 'wimax', stream='fixed_daily', long_name='Daily Maximum Near-Surface Wind Speed',
             vertical_coord_type='Surface', product='multi_netcdf'),
]

pdrmip_fixed_monthly = [
    cmor_var('pr', partial(sum_variables, variables=["aprl", "aprc"]), stream='fixed_monthly', long_name='precipitation',
             standard_name='precipitation_flux', units=Unit('kg m-2 s-1'), vertical_coord_type='Surface', product="multi_netcdf"),
    cmor_var('prc', 'aprc', stream='fixed_monthly', vertical_coord_type='Surface',
             standard_name='convective_precipitation_flux', product="multi_netcdf"),
    # This hasn't been fixed, it doesn't appear to need scaling by number of days but I don't know why...
    #cmor_var('sfcWind', 'wind10', stream='fixed_monthly', long_name='Near-Surface Wind Speed', vertical_coord_type='Surface', product="multi_netcdf"),
    #         standard_name='snowfall_flux', units=Unit('kg m-2 s-1'), vertical_coord_type='Surface', product='multi_netcdf'),
    cmor_var('prsn', "aprs", stream='fixed_monthly', long_name='Snowfall Flux',
             standard_name='snowfall_flux', units=Unit('kg m-2 s-1'), vertical_coord_type='Surface', product="multi_netcdf"),
]

aer_rad = [
    cmor_var('od550aer', 'TAU_2D_550nm', stream='radm', long_name='AOD@550nm',
             standard_name='atmosphere_optical_thickness_due_to_ambient_aerosol', units=Unit('1'),
             vertical_coord_type='Column'),
    cmor_var('od440aer', calc_od440aer, stream='radm', long_name='AOD@440nm',
             standard_name='atmosphere_optical_thickness_due_to_ambient_aerosol', units=Unit('1'),
             vertical_coord_type='Column'),
    cmor_var('od870aer', calc_od870aer, stream='radm', long_name='AOD@870nm',
             standard_name='atmosphere_optical_thickness_due_to_ambient_aerosol', units=Unit('1'),
             vertical_coord_type='Column'),
    cmor_var('od550lt1aer', partial(sum_variables, variables=['TAU_MODE_K?_550nm', 'TAU_MODE_A?_550nm']), stream='rad',
             long_name='Fine mode AOD@550nm',
             standard_name='atmosphere_optical_thickness_due_to_pm1_ambient_aerosol', units=Unit('1'),
             vertical_coord_type='Column',
             comment='Ill-defined: total AOT from Aitken and accumulation modes.'),
    cmor_var('abs550aer', 'ABS_2D_550nm', stream='radm', long_name='Absorption AOD@550nm',
             standard_name='atmosphere_absorption_optical_thickness_due_to_ambient_aerosol', units=Unit('1'),
             vertical_coord_type='Column'),
    cmor_var('od550aerh2o', 'TAU_COMP_WAT_550nm', stream='radm', long_name='Aerosol Water AOD@550nm',
             standard_name='atmosphere_optical_thickness_due_to_water_ambient_aerosol', units=Unit('1'),
             vertical_coord_type='Column',
             comment='Ill-defined: model allows 4 modes of varying mixtures.'),
    cmor_var('abs550bc', 'ABS_COMP_BC_550nm', stream='radm', long_name='Absorption AOD@550nm due to BC',
             standard_name='atmosphere_absorption_optical_thickness_due_to_black_carbon_ambient_aerosol',
             units=Unit('1'), vertical_coord_type='Column',
             comment='Ill-defined: model allows 4 modes of varying mixtures.'),
    cmor_var('od550so4', 'TAU_COMP_SO4_550nm', stream='radm', long_name='Sulfate AOD@550nm',
             standard_name='atmosphere_optical_thickness_due_to_sulfate_ambient_aerosol', units=Unit('1'),
             vertical_coord_type='Column',
             comment='Ill-defined: model allows 4 modes of varying mixtures.'),
    cmor_var('od550bc', 'TAU_COMP_BC_550nm', stream='radm', long_name='Black carbon AOD@550nm',
             standard_name='atmosphere_optical_thickness_due_to_black_carbon_ambient_aerosol', units=Unit('1'),
             vertical_coord_type='Column',
             comment='Ill-defined: model allows 4 modes of varying mixtures.'),
    cmor_var('od550oa', 'TAU_COMP_OC_550nm', stream='radm', long_name='POM AOD@550nm',
             standard_name='atmosphere_optical_thickness_due_to_particulate_organic_matter_ambient_aerosol',
             units=Unit('1'), vertical_coord_type='Column',
             comment='Ill-defined: model allows 4 modes of varying mixtures.'),
    cmor_var('od550ss', 'TAU_COMP_SS_550nm', stream='radm', long_name='Sea Salt AOD@550nm',
             standard_name='atmosphere_optical_thickness_due_to_seasalt_ambient_aerosol', units=Unit('1'),
             vertical_coord_type='Column',
             comment='Ill-defined: model allows 4 modes of varying mixtures.'),
    cmor_var('od550dust', 'TAU_COMP_DU_550nm', stream='radm', long_name='Dust AOD@550nm',
             standard_name='atmosphere_optical_thickness_due_to_dust_ambient_aerosol', units=Unit('1'),
             vertical_coord_type='Column',
             comment='Ill-defined: model allows 4 modes of varying mixtures.'),
    cmor_var('ext550aer', calc_ext550aer, stream='radm', long_name='3D Aerosol Extinction @550nm',
             units=Unit('m-1'), standard_name='volume_extinction_coefficient_in_air_due_to_ambient_aerosol_particles'),
    cmor_var('abs550aer3d', calc_abs550aer, stream='radm', long_name='3D Aerosol Absorption @550nm',
             units=Unit('m-1'), standard_name='volume_absorption_coefficient_in_air_due_to_ambient_aerosol_particles')
]

rad = [
    # LW
    # 'LW surface down-welling' = 'net surface thermal radiation' - 'surface thermal radiation upward'
    # Note that 'net surface thermal radiation' is net downwards, and 'surface thermal radiation upward' is actually
    #  +ve down, but these signs cancel in the below operation to give the right sign overall.
    # Positive: down
    cmor_var('rlds', partial(diff_variables, var1='trads', var2='tradsu'), stream='echam',
             long_name='Surface Downwelling Longwave Radiation',
             standard_name='surface_downwelling_longwave_flux_in_air', units=Unit('W m-2'),
             vertical_coord_type='Surface'),
    # 'LW surface down-welling (clear sky)' = 'net surface thermal radiation (clear-sky)' - 'surface thermal radiation upward'
    # See above about the signs here
    # Positive: down
    cmor_var('rldscs', partial(diff_variables, var1='trafs', var2='tradsu'), stream='echam',
             long_name='Surface Downwelling Clear-Sky Longwave Radiation',
             standard_name='surface_downwelling_longwave_flux_in_air_assuming_clear_sky', units=Unit('W m-2'),
             vertical_coord_type='Surface'),
    # Positive: up
    # Scale this since the 'surface thermal radiation upward' is +ve down...!
    cmor_var('rlus', 'tradsu', stream='echam', long_name='LW surface up-welling ',
             standard_name='surface_upwelling_longwave_flux_in_air', units=Unit('W m-2'),
             vertical_coord_type='Surface', scaling=-1.),
    # Positive: up
    # Scale this since the 'top thermal radiation (OLR)' is +ve down...!
    cmor_var('rlut', 'trad0', stream='echam', long_name='TOA Outgoing Longwave Radiation',
             standard_name='toa_outgoing_longwave_flux', units=Unit('W m-2'),
             vertical_coord_type='TOA', scaling=-1.),
    # Positive: up
    # Scale this since the 'top thermal radiation (OLR)' is +ve down...!
    cmor_var('rlutcs', 'traf0', stream='echam', long_name='TOA Outgoing Clear-Sky Longwave Radiation',
             standard_name='toa_outgoing_longwave_flux_assuming_clear_sky', units=Unit('W m-2'),
             vertical_coord_type='TOA', scaling=-1.),
    # SW
    # Note that 'net surface solar radiation' is net downwards, and 'surface solar radiation upward' is actually
    #  +ve down, but these signs cancel in the below operation to give the right sign overall.
    #  Positive: down
    cmor_var('rsds', partial(diff_variables, var1='srads', var2='sradsu'), stream='echam',
             long_name='Surface Downwelling Shortwave Radiation',
             standard_name='surface_downwelling_shortwave_flux_in_air', units=Unit('W m-2'),
             vertical_coord_type='Surface'),

    # Because the SW radiation upward doesn't have a clear sky analogue, and because the upward solar radiation
    #  will be different in clear/all sky conditions we can't decompose the net clear sky into upward and downward
    #  fluxes directly. Physically the upward SW at the surface is just a reflection, wheras the LW we can use the all
    #  sky.
    # # 'SW surface down-welling (clear sky)' = 'net surface solar radiation (clear sky)' - 'surface solar radiation upward'
    # cmor_var('rsdscs', partial(diff_variables, var1='srafs', var2='sradsu'), stream='',
    #          long_name='Surface Downwelling Clear-Sky Shortwave Radiation',
    #          standard_name='surface_downwelling_shortwave_flux_in_air_assuming_clear_sky',
    #          units=Unit('W m-2'), vertical_coord_type='Surface'),
    # # SW upwelling solar flux (clear sky) = 'net surface solar radiation (clear sky)' - 'SW surface down-welling (clear sky)'
    # #                           rsuscs    =  srafs - (srafs - sradsu)
    # #                      ->   rsuscs    =  sradsu    ...
    # cmor_var('rsuscs', 'traf0', stream='echam', long_name='Surface Upwelling Clear-Sky Shortwave Radiation',
    #          standard_name='surface_upwelling_shortwave_flux_in_air_assuming_clear_sky', units=Unit('W m-2'),
    #          vertical_coord_type='Surface'),

    # Positive: up
    cmor_var('rsnscs', 'srafs', stream='echam', long_name='net surface solar radiation (clear sky)',
             standard_name='surface_net_downward_shortwave_flux_assuming_clear_sky', units=Unit('W m-2'),
             vertical_coord_type='Surface', scaling=-1.),
    # Positive: down
    cmor_var('rsdt', 'srad0d', stream='echam', long_name='TOA Incident Shortwave Radiation',
             standard_name='toa_incoming_shortwave_flux', units=Unit('W m-2'), vertical_coord_type='TOA'),
    # Positive: up
    cmor_var('rsus', 'sradsu', stream='echam', long_name='Surface Upwelling Shortwave Radiation ',
             standard_name='surface_upwelling_shortwave_flux_in_air', units=Unit('W m-2'),
             vertical_coord_type='Surface', scaling=-1.),
    # Positive: up
    cmor_var('rsut', 'srad0u', stream='echam', long_name='SW upwelling solar flux',
             standard_name='toa_outgoing_shortwave_flux', units=Unit('W m-2'),
             vertical_coord_type='TOA', scaling=-1.),

    # 'SW upwelling solar flux in clear sky regions' = 'top incoming solar radiation' - 'net downward top solar radiation (clear sky)'
    # Positive: up
    cmor_var('rsutcs', partial(diff_variables, var1='srad0d', var2='sraf0'), stream='echam',
             long_name='SW upwelling solar flux in clear sky regions',
             standard_name='toa_outgoing_shortwave_flux_assuming_clear_sky', units=Unit('W m-2'),
             vertical_coord_type='TOA'),
]

double_rad = [
    # ALL scaled by -1. to turn net Downward fluxes into net Upward fluxes
    cmor_var('rsntcs_irf', get_clean_clear_sky_toa_net_sw, stream='echam', units=Unit('W m-2'),
             long_name='net TOA solar radiation (clear sky, no aerosol)', vertical_coord_type='TOA',
             scaling=-1.),

    cmor_var('rsnscs_irf', get_clean_clear_sky_surface_net_sw, stream='echam', units=Unit('W m-2'),
             long_name='net surface solar radiation (clear sky, no aerosol)', vertical_coord_type='Surface',
             scaling=-1.),

    cmor_var('rsnt_irf', get_clean_all_sky_toa_net_sw, stream='echam', units=Unit('W m-2'),
             long_name='net TOA solar radiation (no aerosol)', vertical_coord_type='TOA',
             scaling=-1.),

    cmor_var('rsns_irf', get_clean_all_sky_surface_net_sw, stream='echam', units=Unit('W m-2'),
             long_name='net surface solar radiation (no aerosol)', vertical_coord_type='Surface',
             scaling=-1.),

    cmor_var('rlntcs_irf', get_clean_clear_sky_toa_net_lw, stream='echam', units=Unit('W m-2'),
             long_name='net TOA longwave radiation (clear sky, no aerosol)', vertical_coord_type='TOA',
             scaling=-1.),

    cmor_var('rlnscs_irf', get_clean_clear_sky_surface_net_lw, stream='echam', units=Unit('W m-2'),
             long_name='net longwave surface radiation (clear sky, no aerosol)', vertical_coord_type='Surface',
             scaling=-1.),

    cmor_var('rlnt_irf', get_clean_all_sky_toa_net_lw, stream='echam', units=Unit('W m-2'),
             long_name='net TOA longwave radiation (no aerosol)', vertical_coord_type='TOA',
             scaling=-1.),

    cmor_var('rlns_irf', get_clean_all_sky_surface_net_lw, stream='echam', units=Unit('W m-2'),
             long_name='net surface longwave radiation (no aerosol)', vertical_coord_type='Surface',
             scaling=-1.)
]

aerosol = [
    cmor_var('emioa', 'emi_OC', stream='emi', long_name='total emission of POM',
             standard_name='tendency_of_atmosphere_mass_content_of_particulate_organic_matter_dry_aerosol_due_to_net_chemical_production_and_emission',
             units=Unit('kg m-2 s-1'), vertical_coord_type='Surface'),
    cmor_var('emibc', 'emi_BC', stream='emi', long_name='total emission of BC',
             standard_name='tendency_of_atmosphere_mass_content_of_black_carbon_dry_aerosol_due_to_emission',
             units=Unit('kg m-2 s-1'), vertical_coord_type='Surface'),
    cmor_var('emiso2', 'emi_SO2', stream='emi', long_name='total emission of SO2',
             standard_name='tendency_of_atmosphere_mass_content_of_sulfur_dioxide_due_to_emission',
             units=Unit('kg m-2 s-1'), vertical_coord_type='Surface'),
    cmor_var('emiso4', 'emi_SO4', stream='emi', long_name='total direct emission of SO4',
             standard_name='tendency_of_atmosphere_mass_content_of_sulfate_dry_aerosol_due_to_emission',
             units=Unit('kg m-2 s-1'), vertical_coord_type='Surface'),
    cmor_var('emidms', 'emi_DMS', stream='emi', long_name='total emission of DMS',
             standard_name='tendency_of_atmosphere_mass_content_of_dimethyl_sulfide_due_to_emission',
             units=Unit('kg m-2 s-1'), vertical_coord_type='Surface'),
    cmor_var('emiss', 'emi_SS', stream='emi', long_name='total emission of seasalt',
             standard_name='tendency_of_atmosphere_mass_content_of_seasalt_dry_aerosol_due_to_emission',
             units=Unit('kg m-2 s-1'), vertical_coord_type='Surface'),
    cmor_var('emidust', 'emi_DU', stream='emi', long_name='total emission of dust',
             standard_name='tendency_of_atmosphere_mass_content_of_dust_dry_aerosol_due_to_emission',
             units=Unit('kg m-2 s-1'), vertical_coord_type='Surface'),
    cmor_var('emibb', partial(sum_variables, variables='emi_OC_?fire'), stream='emi',
             long_name='total emission of Biomass Burning Aerosol',
             standard_name='tendency_of_atmosphere_mass_content_of_particulate_organic_matter_dry_aerosol_due_to_emission',
             units=Unit('kg m-2 s-1'), vertical_coord_type='Surface'),

    cmor_var('wetoa', partial(sum_variables, variables='wdep_OC_??'), stream='wetdep', long_name='wet deposition of POM',
             standard_name='tendency_of_atmosphere_mass_content_of_particulate_organic_matter_dry_aerosol_due_to_wet_deposition',
             units=Unit('kg m-2 s-1'), vertical_coord_type='Surface'),
    cmor_var('wetbc', partial(sum_variables, variables='wdep_BC_??'), stream='wetdep', long_name='wet deposition of BC',
             standard_name='tendency_of_atmosphere_mass_content_of_black_carbon_dry_aerosol_due_to_wet_deposition',
             units=Unit('kg m-2 s-1'), vertical_coord_type='Surface'),
    cmor_var('wetso4', partial(sum_variables, variables='wdep_SO4_??'), stream='wetdep',
             long_name='wet deposition of SO4',
             standard_name='tendency_of_atmosphere_mass_content_of_sulfate_dry_aerosol_due_to_wet_deposition',
             units=Unit('kg m-2 s-1'), vertical_coord_type='Surface'),
    cmor_var('wetso2', 'wdep_SO2', stream='wetdep', long_name='wet deposition of SO2',
             standard_name='tendency_of_atmosphere_mass_content_of_sulfur_dioxide_due_to_wet_deposition',
             units=Unit('kg m-2 s-1'), vertical_coord_type='Surface'),
    cmor_var('wetss', partial(sum_variables, variables='wdep_SS_??'), stream='wetdep',
             long_name='wet deposition of seasalt',
             standard_name='tendency_of_atmosphere_mass_content_of_seasalt_dry_aerosol_due_to_wet_deposition',
             units=Unit('kg m-2 s-1'), vertical_coord_type='Surface'),
    cmor_var('wetdust', partial(sum_variables, variables='wdep_DU_??'), stream='wetdep',
             long_name='wet deposition of dust',
             standard_name='tendency_of_atmosphere_mass_content_of_dust_dry_aerosol_due_to_wet_deposition',
             units=Unit('kg m-2 s-1'), vertical_coord_type='Surface'),

    cmor_var('loadoa', 'burden_OC', stream='burden', long_name='Load of POM',
             standard_name='atmosphere_mass_content_of_particulate_organic_matter_dry_aerosol', units=Unit('kg m-2'),
             vertical_coord_type='Column'),
    cmor_var('loadbc', 'burden_BC', stream='burden', long_name='Load of BC',
             standard_name='atmosphere_mass_content_of_black_carbon_dry_aerosol', units=Unit('kg m-2'),
             vertical_coord_type='Column'),
    cmor_var('loadso4', 'burden_SO4', stream='burden', long_name='Load of SO4',
             standard_name='atmosphere_mass_content_of_sulfate_dry_aerosol', units=Unit('kg m-2'),
             vertical_coord_type='Column'),
    cmor_var('loaddust', 'burden_DU', stream='burden', long_name='Load of DUST',
             standard_name='atmosphere_mass_content_of_dust_dry_aerosol', units=Unit('kg m-2'),
             vertical_coord_type='Column'),
    cmor_var('loadss', 'burden_SS', stream='burden', long_name='Load of SS',
             standard_name='atmosphere_mass_content_of_seasalt_dry_aerosol', units=Unit('kg m-2'),
             vertical_coord_type='Column'),

    cmor_var('dryso2', 'ddep_SO2', stream='drydep', long_name='dry deposition of SO2',
             standard_name='tendency_of_atmosphere_mass_content_of_sulfur_dioxide_due_to_dry_deposition',
             units=Unit('kg m-2 s-1'), vertical_coord_type='Surface'),
    cmor_var('dryso4', partial(sum_variables, variables='ddep_SO4_??'), stream='drydep',
             long_name='dry deposition of SO4',
             standard_name='tendency_of_atmosphere_mass_content_of_sulfate_due_to_dry_deposition',
             units=Unit('kg m-2 s-1'), vertical_coord_type='Surface'),
    cmor_var('dryss', partial(sum_variables, variables='ddep_SS_??'), stream='drydep',
             long_name='dry deposition of seasalt',
             standard_name='tendency_of_atmosphere_mass_content_of_seasalt_dry_aerosol_due_to_dry_deposition',
             units=Unit('kg m-2 s-1'), vertical_coord_type='Surface'),
    cmor_var('drydust', partial(sum_variables, variables='ddep_DU_??'), stream='drydep',
             long_name='dry deposition of dust',
             standard_name='tendency_of_atmosphere_mass_content_of_dust_dry_aerosol_due_to_dry_deposition',
             units=Unit('kg m-2 s-1'), vertical_coord_type='Surface'),
    cmor_var('dryoa', partial(sum_variables, variables='ddep_OC_??'), stream='drydep',
             long_name='dry deposition of POM',
             standard_name='tendency_of_atmosphere_mass_content_of_particulate_organic_matter_dry_aerosol_due_to_dry_deposition',
             units=Unit('kg m-2 s-1'), vertical_coord_type='Surface'),
    cmor_var('drybc', partial(sum_variables, variables='ddep_BC_??'), stream='drydep', long_name='dry deposition of BC',
             standard_name='tendency_of_atmosphere_mass_content_of_black_carbon_dry_aerosol_due_to_dry_deposition',
             units=Unit('kg m-2 s-1'), vertical_coord_type='Surface'),

    cmor_var('mmraerh2o', partial(sum_variables, variables='WAT_??'), stream='tracerm', long_name='mmr of aerosol water',
             standard_name='mass_fraction_of_water_in_ambient_aerosol_in_air', units=Unit('1'),
             vertical_coord_type='ModelLevel'),
    cmor_var('mmroa', partial(sum_variables, variables='OC_??'), stream='tracerm', long_name='POM',
             standard_name='mass_fraction_of_particulate_organic_matter_dry_aerosol_in_air', units=Unit('1'),
             vertical_coord_type='ModelLevel'),
    cmor_var('mmrbc', partial(sum_variables, variables='BC_??'), stream='tracerm', long_name='BC',
             standard_name='mass_fraction_ of_black_carbon_dry_aerosol_in_air', units=Unit('1'),
             vertical_coord_type='ModelLevel'),
    cmor_var('mmrso2', 'SO2', stream='tracerm', long_name='SO2',
             standard_name='mass_fraction_of_sulfur_dioxide_in_air', units=Unit('1'),
             vertical_coord_type='ModelLevel'),
    cmor_var('mmrso4', partial(sum_variables, variables='SO4_??'), stream='tracerm', long_name='SO4',
             standard_name='mass_fraction_of_sulfate_dry_aerosol_in_air', units=Unit('1'),
             vertical_coord_type='ModelLevel'),
    cmor_var('mmrss', partial(sum_variables, variables='SS_??'), stream='tracerm', long_name='Sea Salt',
             standard_name='mass_fraction_ of_seasalt_dry_aerosol_in_air', units=Unit('1'),
             vertical_coord_type='ModelLevel'),
    cmor_var('mmrdu', partial(sum_variables, variables='DU_??'), stream='tracerm', long_name='Dust',
             standard_name='mass_fraction_ of_dust_dry_aerosol_in_air', units=Unit('1'),
             vertical_coord_type='ModelLevel'),

    cmor_var('ccn0120', 'CCN_0.120', stream='ham', long_name='CCN at 0.12% SS',
             units=Unit('m-3'), vertical_coord_type='ModelLevel'),

    cmor_var('vmrso2', 'SO2', stream='tracerm', long_name='SO2', standard_name='mole_fraction_of_sulfur_dioxide_in_air',
             units=Unit('1'), vertical_coord_type='ModelLevel', scaling=(28.97 / 64.066)),
    cmor_var('vmrso4', 'H2SO4', stream='tracerm', long_name='SO4', standard_name='mole_fraction_of_sulfate_in_air',
             units=Unit('1'), vertical_coord_type='ModelLevel', scaling=(28.97 / 96.063)),
    cmor_var('vmrdms', 'DMS', stream='tracerm', long_name='DMS',
             standard_name='mole_fraction_of_dimethyl_sulfide_in_air', units=Unit('1'),
             vertical_coord_type='ModelLevel', scaling=(28.97 / 62.134)),

    cmor_var('cheaqpso4', 'D_PROD_SO4_LIQ', stream='ham', long_name='aqu phase production so4',
             standard_name='tendency_of_atmosphere_mass_content_of_sulfate_dry_aerosol_due_to_net_chemical_production_and_emission',
             units=Unit('kg m-2 s-1'), vertical_coord_type='ModelLevel'),

    cmor_var('concbc', partial(multiply_sum_by_air_density, variables='BC_??'), stream='tracerm',
             long_name='Concentration of Black Carbon Aerosol', units=Unit('kg m-3'), vertical_coord_type='ModelLevel'),
    cmor_var('concso4', partial(multiply_sum_by_air_density, variables='SO4_??'), stream='tracerm',
             long_name='Concentration of SO4', units=Unit('kg m-3'), vertical_coord_type='ModelLevel'),

    cmor_var('sconcoa', partial(multiply_sum_by_air_density, variables='OC_??'), stream='tracerm',
             long_name='Surface concentration POM', product='ECHAM_HAM_surface_only',
             standard_name='mass_concentration_of_particulate_organic_matter_dry_aerosol_in_air', units=Unit('kg m-3'),
             vertical_coord_type='Surface'),
    cmor_var('sconcbc', partial(multiply_sum_by_air_density, variables='BC_??'), stream='tracerm',
             long_name='Surface concentration BC', product='ECHAM_HAM_surface_only',
             standard_name='mass_concentration_of_black_carbon_dry_aerosol_in_air', units=Unit('kg m-3'),
             vertical_coord_type='Surface'),
    cmor_var('sconcso4', partial(multiply_sum_by_air_density, variables='SO4_??'), stream='tracerm',
             long_name='Surface concentration SO4',
             standard_name='mass_concentration_of_sulfate_dry_aerosol_in_air', units=Unit('kg m-3'),
             vertical_coord_type='Surface'),
    cmor_var('sconcdust', partial(multiply_sum_by_air_density, variables='DU_??'), stream='tracerm',
             long_name='Surface concentration DUST',
             standard_name='mass_concentration_of_dust_dry_aerosol_in_air', units=Unit('kg m-3'),
             vertical_coord_type='Surface'),
    cmor_var('sconcss', partial(multiply_sum_by_air_density, variables='SS_??'), stream='tracerm',
             long_name='Surface concentration SS',
             standard_name='mass_concentration_of_seasalt_dry_aerosol_in_air', units=Unit('kg m-3'),
             vertical_coord_type='Surface'),

    cmor_var('conccnmodeNS', partial(multiply_sum_by_air_density, variables='NUM_NS'), stream='tracerm',
             long_name='number concentration of mode NS', units=Unit('m-3'), vertical_coord_type='ModelLevel'),
    cmor_var('conccnmodeKS', partial(multiply_sum_by_air_density, variables='NUM_KS'), stream='tracerm',
             long_name='number concentration of mode KS', units=Unit('m-3'), vertical_coord_type='ModelLevel'),
    cmor_var('conccnmodeAS', partial(multiply_sum_by_air_density, variables='NUM_AS'), stream='tracerm',
             long_name='number concentration of mode AS', units=Unit('m-3'), vertical_coord_type='ModelLevel'),
    cmor_var('conccnmodeCS', partial(multiply_sum_by_air_density, variables='NUM_CS'), stream='tracerm',
             long_name='number concentration of mode CS', units=Unit('m-3'), vertical_coord_type='ModelLevel'),
    cmor_var('conccnmodeKI', partial(multiply_sum_by_air_density, variables='NUM_KI'), stream='tracerm',
             long_name='number concentration of mode KI', units=Unit('m-3'), vertical_coord_type='ModelLevel'),
    cmor_var('conccnmodeAI', partial(multiply_sum_by_air_density, variables='NUM_AI'), stream='tracerm',
             long_name='number concentration of mode AI', units=Unit('m-3'), vertical_coord_type='ModelLevel'),
    cmor_var('conccnmodeCI', partial(multiply_sum_by_air_density, variables='NUM_CI'), stream='tracerm',
             long_name='number concentration of mode CI', units=Unit('m-3'), vertical_coord_type='ModelLevel'),

    cmor_var('ddrymodeNS', 'rdry_NS', stream='hamm', scaling=2.0, 
             long_name='dry diameter of mode NS', units=Unit('m'), vertical_coord_type='ModelLevel'),
    cmor_var('ddrymodeKS', 'rdry_KS', stream='hamm', scaling=2.0,
             long_name='dry diameter of mode KS', units=Unit('m'), vertical_coord_type='ModelLevel'),
    cmor_var('ddrymodeAS', 'rdry_AS', stream='hamm', scaling=2.0,
             long_name='dry diameter of mode AS', units=Unit('m'), vertical_coord_type='ModelLevel'),
    cmor_var('ddrymodeCS', 'rdry_CS', stream='hamm', scaling=2.0,
             long_name='dry diameter of mode CS', units=Unit('m'), vertical_coord_type='ModelLevel'),
    cmor_var('ddrymodeKI', 'rdry_KI', stream='hamm', scaling=2.0,
             long_name='dry diameter of mode KI', units=Unit('m'), vertical_coord_type='ModelLevel'),
    cmor_var('ddrymodeAI', 'rdry_AI', stream='hamm', scaling=2.0,
             long_name='dry diameter of mode AI', units=Unit('m'),  vertical_coord_type='ModelLevel'),
    cmor_var('ddrymodeCI', 'rdry_CI', stream='hamm', scaling=2.0,
             long_name='dry diameter of mode CI', units=Unit('m'), vertical_coord_type='ModelLevel')

]

all_vars = core + cloud + rad + aerosol

# ----------- Nick's RemSens experiment -----------
remsens_3hrly = [
    cmor_var('deltaz3d', 'grheightm1', stream='hifreq',
             long_name='Layer thickness', standard_name='cell_thickness',
             units=Unit('m'), vertical_coord_type='ModelLevel'),
    cmor_var('humidity3d', 'relhum', stream='hifreq'),

    # Needs ["TAU_2D_550nm", "ANG_550nm_865nm"]
    cmor_var('od440aer', calc_od440aer, stream='hifreq', long_name='AOD@440nm',
             standard_name='atmosphere_optical_thickness_due_to_ambient_aerosol', units=Unit('1'),
             vertical_coord_type='Column'),
    cmor_var('od550aer', 'TAU_2D_550nm', stream='hifreq', long_name='AOD@550nm',
             standard_name='atmosphere_optical_thickness_due_to_ambient_aerosol', units=Unit('1'),
             vertical_coord_type='Column'),
    cmor_var('od550dryaer', 'TAU_DRY_2D_550nm', stream='hifreq', long_name='Dry AOD@550nm', units=Unit('1'),
             vertical_coord_type='Column'),
    # Needs ["TAU_2D_865nm", "ANG_550nm_865nm"]
    cmor_var('od870aer', calc_od870aer, stream='hifreq', long_name='AOD@870nm',
             standard_name='atmosphere_optical_thickness_due_to_ambient_aerosol', units=Unit('1'),
             vertical_coord_type='Column'),
    cmor_var('abs550aer', 'ABS_2D_550nm', stream='hifreq', long_name='Absorption AOD@550nm',
             standard_name='atmosphere_absorption_optical_thickness_due_to_ambient_aerosol', units=Unit('1'),
             vertical_coord_type='Column'),
    cmor_var('od550lt1aer', calc_od550lt1aer, stream='hifreq', long_name='Fine mode AOD@550nm',
             standard_name='atmosphere_optical_thickness_due_to_pm1_ambient_aerosol', units=Unit('1'),
             vertical_coord_type='Column', comment='Ill-defined: total AOT from Aitken and accumulation modes.'),
    cmor_var('od550dust', 'TAU_COMP_DU_550nm', stream='hifreq', long_name='Dust AOD@550nm',
             standard_name='atmosphere_optical_thickness_due_to_dust_ambient_aerosol', units=Unit('1'),
             vertical_coord_type='Column',
             comment='Ill-defined: model allows 4 modes of varying mixtures.'),
    cmor_var('od550aer3d', partial(sum_variables, variables='TAU_MODE_??_550nm'), stream='hifreq',
             long_name='Layer Aerosol Optical Thickness @550nm',
             units=Unit('1'), vertical_coord_type='ModelLevel'),
]

# ---------------- PDRMIP specific variables -------------------
pdrmip_core = select_vars(core, ["evspsbl", "hfls", "hfss", "hurs", "hus", "huss", "ps", "sfcWind", 'tas', 'uas',
                                 "vas", 'ts']) + select_vars(after, ['psl'])
pdrmip_aer_rad = select_vars(aer_rad, ['od550aer', 'abs550aer'])
pdrmip_rad = select_vars(rad, ["rlds", "rldscs", "rlus", "rlut", "rlutcs", "rsds", "rsutcs", "rsdt", "rsus", "rsut",
                               # "rsuscs", "rsdscs", IGNORE the up and down surface SW cs since we can't calculate it
                               "rsnscs"])  # Output the net instead
pdrmip_cloud = select_vars(cloud, ["pr", "prc", "prsn", "prw", "cl", "cli", "clw", "clt", "ci"])
pdrmip_aerosol = select_vars(aerosol, ["emibc", "emiso2", "emiso4", "loadbc", "loadso4", "concbc", "concso4"])
pdrmip = pdrmip_aerosol + pdrmip_cloud + pdrmip_core + pdrmip_rad + \
         pdrmip_aer_rad + double_rad + pdrmip_stratified_fields # + pdrmip_daily

## REMOVE ME
pdrmip = pdrmip_stratified_fields

#  ------------ Aerocom CTRL (2D monthly) fields  -------------
#  Variables-Parameter:Speciation
# EMI-Emissions: BC, OA, SO2, DMS, NOx, VOC, DUST, SS
aerocom_emi = select_vars(aerosol, ['emibc', 'emioa', 'emiso2', 'emidms', 'emidust', 'emiss'])  # No VOC or NOx
# (column integrated, if emission at altitude, eg SOA is accumulated in OA emissions)
# LOAD-Column Loads: BC, OA, SO4, NO3, DUST, SS
aerocom_load = select_vars(aerosol, ['loadbc', 'loadoa', 'loadso4', 'loaddust', 'loadss'])  # No NO3
# SCONC-Surface concentrations: PM10, PM25, BC, OA, SO4, NO3, DUST, SS
aerocom_sconc = select_vars(aerosol, ['sconcoa', 'sconcbc', 'sconcso4', 'sconcdust', 'sconcss'])  # No PM10, PM25, NO3
# DEP-Total Deposition: BC, OA, SO4, NO3, DUST, SS
# This is a pain, I'll do as needed. Do weet and dry separately for now
aerocom_wet = select_vars(aerosol, ['drybc', 'dryoa', 'dryso4', 'drydust', 'dryss'])  # No NO3
aerocom_dry = select_vars(aerosol, ['wetbc', 'wetoa', 'wetso4', 'wetdust', 'wetss'])  # No NO3

# OD550-Aerosol optical depth @550nm: AER, fine mode AER, coarse mode AOD, (tier 2: BC, OA, SO4, NO3, DUST, SS)
aerocom_aer_rad = select_vars(aer_rad, ['od550aer', 'od550lt1aer', # No coarse mode AOD
                                        'od550bc', 'od550oa', 'od550so4', 'od550dust', 'od550ss']) # No NO3 AOD
# Total AOD effective in radiative forcing code (OD550AER) and clearsky AOD (od550csaer)
#   This is the same in ECHAM-HAM
# SWTOA-Top of Atm Fluxes clear-sky and all-sky : AER, fine mode AER, coarse mode
#                                                 (tier 2: AOD, BC, OA, SO4, NO3, DUST, SS)
aerocom_rad = select_vars(rad, ['rsutcs', 'rsut'])
# LWTOA-Fluxes clear-sky and all-sky : AER, fine mode AER, coarse mode
aerocom_rad += select_vars(rad, ['rlutcs', 'rlut'])
# CCN Number concentration @ 850 hPa
#   Ill-defined - what supersaturation?
# IN Number concentration @ 100 hPa
#   Don't know...
# Total Cloud cover
# Cloud Water Path
# Low level cloud cover
# Precipitation rate
aerocom_cloud = select_vars(cloud, ['clt', 'lwp', 'pr'])  # No Low-level cloud cover

aerocom_ctrl = aerocom_emi + aerocom_load + aerocom_sconc + aerocom_wet + aerocom_dry + aerocom_aer_rad\
               + aerocom_rad + aerocom_cloud

# -------------- AeroCom Holuhraun Experiment ---------------
# Cloud
holuhraun_cloud = select_vars(cloud, [
    # 'ccn_0p3pc_1km',         Not done yet, doable but probably not a priority
    'cdnc_cld_top',
    # 'temp_cld_top'           This could be tricky, need to pull out cloud top heights then get temperatures I guess
    'clt',  # (cld_frac)
    # 'cot',                   Can't seem to find...
    'lwp',
    'r_e',
    'prc',  # (rain_conv)
    'prl',  # (rain_ls)
    'cl',
    'clw'
])

holuhraun_aer_rad = select_vars(aer_rad, [
    'od550aer',
    'od440aer',
    'od870aer',
])

holuhraun_core = select_vars(core, [
    # 'LTS'                    lower troposheric stability: Theta(700hPa) - Theta(SRF), Not sure where to get this
    'ps',
    'ts',
    'layer_thick',
    # 'p',                     Can I just get this Iris cube??
    'rho',
    'hus',
    'hur'
])

holuhraun_aer = select_vars(aerosol, [
    # 'emiso2',  # I don't have emiso2_srf or emiso2_high. This is actually accumulated emissions too...
    'wetso2',
    # 'wetso4',                This isn't per mode in the holuhraun output...
    'cheaqpso4',
    'mmrso2',
    'mmrso4',

])

holuhraun = holuhraun_cloud + holuhraun_aer_rad + holuhraun_core + holuhraun_aer + rad + forcing

# -------------- AeroCom Trajectory Experiment ---------------


trajectory_2d = select_vars(core, [
#    'orog',
    'landf',
    'area',
])

trajectory_2d = trajectory_2d + select_vars(core_inst, [
    'ps',
    'zmla', 

# This aren't really instantaneous
#    'uas',
#    'vas',
#    'tas',
#    'hfss',
])

trajectory_cloud = select_vars(cloud, ['prl', 'prc'])

#trajectory_strat = select_vars(pdrmip_stratified_fields, ['ta', 'ua', 'va', 'wap', 'hus', 'hur', 'zg'])

trajectory_3d = select_vars(core_inst, [
    'ua',
    'va',
    'ta',
    'zgeo',
    'hus',
    'wap',
    'hur',
    'rho',
    ## 'plev',  # This will be in the other files anyway
])

trajectory_3d = trajectory_3d + select_vars(core, [
    'airmass',
    'zh',
    'layer_thick',
])

# I need to create instantaneous versions of these variables (or factor out the mean/inst flag)
#trajectory_aer = select_vars(aerosol_inst, ['conccnmodeNS', 'conccnmodeKS', 'conccnmodeAS', 'conccnmodeCS',
#                                            'conccnmodeKI', 'conccnmodeAI', 'conccnmodeCI',
#                                            'mmroa', 'mmrbc', 'mmrso4', 'mmrss', 'mmrdu',
#                                            'ddrymodeNS', 'ddrymodeKS', 'ddrymodeAS', 'ddrymodeCS',
#                                           'ddrymodeKI', 'ddrymodeAI', 'ddrymodeCI'])

trajectory = trajectory_3d #+ trajectory_cloud + trajectory_2d + trajectory_aer + trajectory_strat



aerocom_bb = select_vars(core, ['airmass', 'rho']) + rad + double_rad + select_vars(aer_rad, ['od550aer', 'ext550aer', 'abs550aer', 'abs550aer3d']) + select_vars(aerosol, ['mmroa', 'mmrbc', 'mmrdu', 'mmrss', 'mmrso4'])

acpc_volcanos = trajectory_3d + cloud + rad + double_rad + select_vars(aer_rad, ['od550aer']) + select_vars(aerosol, ['mmrso2', 'mmrso4', 'ccn0120'])


def get_cdo_command(v, args):
    outfile = v.get_output_file(None, args.time, args.outbase, args.daily, args.monthly, args.three_hourly,
                                args.pdrmip_format, args.output_monthly)
    print("cdo -chname,{v},{cf} -selvar,{v} -mergetime {fin} {fout}".format(v=v.var_name, cf=v.cmor_var_name,
                                                                            fin=v.stream_file(args.infile),
                                                                            fout=outfile))


def main(v, args):
    print("Processing {}...".format(v.cmor_var_name))
    c = v.load_var(args.infile, args.product)
    print("Global (un-weighted) mean: {}".format(c.data.mean()))
    outfile = v.get_output_file(c, args.time, args.outbase, args.daily, args.monthly, args.three_hourly,
                                args.pdrmip_format, args.output_monthly)
    print("output filename: %s" % outfile)
    v.write_var(c, outfile, args.experiment, args.contact, args.overwrite, args.output_monthly)
    print("..done")


if __name__ == '__main__':
    parser = argparse.ArgumentParser()

    parser.add_argument("infile", help="input file(s)")
    parser.add_argument("outbase", help="output filename base: aerocom3_<!ModelName>_<!ExperimentName>")
    parser.add_argument("-t", "--time", help="time period to use for variables that don't have a unique one")
    parser.add_argument("--experiment", help="More detailed experiment information")
    parser.add_argument("--contact", help="Contact details")
    parser.add_argument("--institute", help="Institute details")
    parser.add_argument("-o", "--overwrite", help="Force overwrite of existing file (default False)",
                        action='store_true')
<<<<<<< HEAD
    parser.add_argument("--product", default="ECHAM_HAM_63", help="The CIS product to use")
=======
    parser.add_argument("--product", help="The CIS product to use")
    parser.add_argument("--cdo", help="Just output relavent CDO commands and exit")
>>>>>>> 45982cae
    parser.add_argument("--pdrmip_format", help="Use the PDRMIP filename formatting style", action='store_true')
    parser.add_argument("--output_monthly", help="Split the output into monthly files", action='store_true')

    # Parameter sets
    parser.add_argument('-c', '--core', action='append_const', const=core, dest='params')
    parser.add_argument('--cloud', action='append_const', const=cloud, dest='params')
    parser.add_argument('-r', '--rad', action='append_const', const=rad, dest='params')
    parser.add_argument('-a', '--aerosol', action='append_const', const=aerosol, dest='params')
    parser.add_argument('--pdrmip', action='append_const', const=pdrmip, dest='params')
    parser.add_argument('--aerocom', action='append_const', const=aerocom_ctrl, dest='params',
                        help="Core AeroCom diagnostics")
    parser.add_argument('--aerocom_bb', action='append_const', const=aerocom_bb, dest='params',
                        help="AeroCom BB diagnostics")
    parser.add_argument('--holuhraun', action='append_const', const=holuhraun, dest='params',
                        help="AeroCom Holuhraun experiment diagnostics")
    parser.add_argument('--remsens', action='append_const', const=remsens_3hrly, dest='params',
                        help="Diagnostics for Nick's remote sensing experiment")
    parser.add_argument('--fixed_pdrmip', action='append_const', const=pdrmip_fixed_daily+pdrmip_fixed_monthly, dest='params',
                                    help="Fixed PDRMIP diagnostics (due to hifreq output issue)")
    parser.add_argument('--all', action='append_const', const=all_vars, dest='params')
    parser.add_argument('--trajectory', action='append_const', const=trajectory, dest='params')
    parser.add_argument('--acpc', action='append_const', const=acpc_volcanos, dest='params')

    freq_grp = parser.add_mutually_exclusive_group()
    freq_grp.add_argument("-m", "--monthly", action="store_true",
                          help="assume monthly output")
    freq_grp.add_argument("-d", "--daily", action="store_true",
                          help="assume daily output")
    freq_grp.add_argument("-t", "--three_hourly", action="store_true",
                          help="assume 3hrly output")

    args = parser.parse_args()

    # Flatten the parameters and remove any duplicates
    variables = set(itertools.chain.from_iterable(args.params))

    # TODO: Make this parallel...
    for v in variables:
        if args.cdo:
            get_cdo_command(v, args)
        else:
            main(v, args)<|MERGE_RESOLUTION|>--- conflicted
+++ resolved
@@ -900,12 +900,8 @@
     parser.add_argument("--institute", help="Institute details")
     parser.add_argument("-o", "--overwrite", help="Force overwrite of existing file (default False)",
                         action='store_true')
-<<<<<<< HEAD
     parser.add_argument("--product", default="ECHAM_HAM_63", help="The CIS product to use")
-=======
-    parser.add_argument("--product", help="The CIS product to use")
     parser.add_argument("--cdo", help="Just output relavent CDO commands and exit")
->>>>>>> 45982cae
     parser.add_argument("--pdrmip_format", help="Use the PDRMIP filename formatting style", action='store_true')
     parser.add_argument("--output_monthly", help="Split the output into monthly files", action='store_true')
 
