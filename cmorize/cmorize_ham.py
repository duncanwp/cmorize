#!/usr/bin/env python
"""
This script outputs ECHAM-HAM fields in a CMOR compliant fashion.

See https://code.mpimet.mpg.de/projects/afterburner/wiki for a table of afterburner variable codes

(c) Duncan watson-parris 2017
"""
import argparse
from cmor_var import cmor_var, select_vars
from calculate_EF_ACI import *
import cis
from cf_units import Unit
from functools import partial
import itertools

unitless = Unit(None)


def calc_od440aer(infile, product):
    tau_550, ang_550 = cis.read_data_list(infile, ["TAU_2D_550nm", "ANG_550nm_865nm"], product)
    return tau_550 * (550 / 440) ** ang_550.data


def calc_od870aer(infile, product):
    tau_865, ang_550 = cis.read_data_list(infile, ["TAU_2D_865nm", "ANG_550nm_865nm"], product)
    return tau_865 * (865 / 870) ** ang_550.data


def calc_od550lt1aer(infile, product):
    from cis.data_io.gridded_data import make_from_cube
    fine_mode_taus = cis.read_data_list(infile, ['TAU_MODE_K?_550nm', 'TAU_MODE_A?_550nm'], product)
    total_modes = make_from_cube(sum(fine_mode_taus))
    od550, = total_modes.collapsed('hybrid level at layer midpoints', 'sum')
    return od550


def calc_ext550aer(infile, product):
    """
    I want units of m-1, Tau *should* be in units of 1 so I just need to divide by layer thickness
    :param infile:
    :param product:
    :return:
    """
    from cis.data_io.gridded_data import make_from_cube
    from utils import get_stream_file
    deltaz = cis.read_data(get_stream_file(infile, 'vphysc'), 'grheightm1', product)
    tau_3d = make_from_cube(sum(cis.read_data_list(infile, ['TAU_MODE_??_550nm'], product)))
    ext_3d = tau_3d / deltaz
    return ext_3d


def sum_variables(infile, variables, product):
    return sum(cis.read_data_list(infile, variables, product))


def diff_variables(infile, var1, var2, product):
    """
    var1 - var2
    """
    import operator
    return operator.sub(*cis.read_data_list(infile, [var1, var2], product))


def ratio_variables(infile, var1, var2, product):
    """
    var1 / var2
    """
    import operator
    return operator.truediv(*cis.read_data_list(infile, [var1, var2], product))


def multiply_sum_by_air_density(infile, variables, product):
    """
    Read multiple variables, sum them together then multiply by air pressure
    (for e.g. calculating aerosol concentrations
    :param infile: CIS filename(s)
    :param variables: CIS variables
    :return:
    """
    from utils import get_stream_file
    summed_var = sum(cis.read_data_list(infile, variables, product))
    vphysc_file = get_stream_file(infile, 'vphysc')
    air_density = cis.read_data(vphysc_file, "rhoam1", product)
    res = summed_var * air_density.data
    res.units = summed_var.units * air_density.units
    return res


core = [
    cmor_var('area', 'gboxarea', stream='rad', long_name='horizontal area of grid-box', standard_name='cell_area',
             units=Unit('m^2'), vertical_coord_type='Surface'),
    cmor_var('layer_thick', 'grheightm1', stream='vphysc', long_name='Layer thickness', standard_name='cell_thickness',
             units=Unit('m'), vertical_coord_type='ModelLevel'),
    cmor_var('ps', 'aps', stream='echam', long_name='Surface air pressure', standard_name='surface_air_pressure',
             units=Unit('Pa'), vertical_coord_type='Surface'),
    cmor_var('psl', 'var151', stream='after', long_name='Sea Level Pressure', standard_name='air_pressure_at_sea_level',
             units=Unit('Pa'), vertical_coord_type='Surface'),
    cmor_var('pho', 'rhoam1', stream='vphysc', long_name='Air density', standard_name='air_density',
             units=Unit('kg m-3')),

    cmor_var('ts', 'tslm1', stream='echam', long_name='surface temperature of land',
             standard_name='surface_temperature', units=Unit('K')),

    cmor_var('hus', 'q', stream='echam', long_name='specific humidity', standard_name='specific_humidity',
             units=Unit('1'), vertical_coord_type='ModelLevel'),

    cmor_var('evspsbl', 'evap', stream='echam', long_name='Evaporation', standard_name='water_evaporation_flux',
             units=Unit('kg m-2 s-1'), vertical_coord_type='ModelLevel'),

    # Scale so that it's upward
    cmor_var('hfls', 'ahfl', stream='echam', long_name='Surface Upward Latent Heat Flux',
             standard_name='surface_upward_latent_heat_flux', units=Unit('W m-2'), scaling=-1.0),
    # Scale so that it's upward
    cmor_var('hfss', 'ahfs', stream='echam', long_name='Surface Upward Sensible Heat Flux',
             standard_name='surface_upward_sensible_heat_flux', units=Unit('W m-2'), scaling=-1.0),

    cmor_var('hur', 'relhum', stream='echam',
             long_name='Relative Humidity', standard_name='relative_humidity',
             units=Unit('%'), vertical_coord_type='ModelLevel'),

    cmor_var('hurs', 'relhum', stream='echam', product="ECHAM_HAM_surface_only",
             long_name='Near-Surface Relative Humidity', standard_name='relative_humidity',
             units=Unit('%'), vertical_coord_type='Surface'),

    cmor_var('huss', 'q', stream='echam', long_name='specific humidity', product="ECHAM_HAM_surface_only",
             standard_name='specific_humidity', units=Unit('1'), vertical_coord_type='Surface'),

    cmor_var('sfcWind', 'wind10', stream='echam', long_name='Near-Surface Wind Speed', vertical_coord_type='Surface'),
    cmor_var('tas', 'temp2', stream='echam', long_name='Near-Surface Air Temperature', standard_name='air_temperature',
             units=Unit('K'), vertical_coord_type='Surface'),
    cmor_var('uas', 'u10', stream='echam', long_name='Eastward Near-Surface Wind', standard_name='eastward_wind',
             vertical_coord_type='Surface'),
    cmor_var('vas', 'v10', stream='echam', long_name='Northward Near-Surface Wind', standard_name='northward_wind',
             vertical_coord_type='Surface'),
]

# This uses the netCDF_Gridded product since the vertical coordinates are straight pressure levels
pdrmip_stratified_fields = [
    cmor_var('hur', 'relhum', stream='after', long_name='Relative Humidity',
             standard_name='relative_humidity', units=Unit('%'), product='multi_netcdf'),
    cmor_var('ta', 'st', stream='after', long_name='Air Temperature',
             standard_name='air_temperature', units=Unit('K'), product='multi_netcdf'),
    cmor_var('wap', 'var135', stream='after', long_name='omega (=dp/dt)',
             standard_name='lagrangian_tendency_of_air_pressure', units=Unit('Pa s-1'), product='multi_netcdf'),

    cmor_var('zg', 'var156', stream='after', long_name='Geopotential Height', standard_name='geopotential_height',
             units=Unit('m'), product='multi_netcdf'),
    cmor_var('ua', 'var131', stream='after', long_name='Eastward Wind', standard_name='eastward_wind',
             units=Unit('m s-1'), product='multi_netcdf'),
    cmor_var('va', 'var132', stream='after', long_name='Northward Wind', standard_name='northward_wind',
             units=Unit('m s-1'), product='multi_netcdf'),
]

forcing = [
    cmor_var('R_CLEAN_SKY_SW_TOA', calc_clean_sky_toa_sw_cloud_forcing, stream='echam',
             long_name='"Clean Sky" shortwave cloud radiative forcing', units=Unit('W m-2'), 
             vertical_coord_type='TOA')
]

cloud = [
    cmor_var('ci', 'CONV_TIME', stream='conv', long_name='Fraction of Time Convection Occurs', units=Unit('1'),
             standard_name='convection_time_fraction', vertical_coord_type='ModelLevel'),
    cmor_var('pr', partial(sum_variables, variables=["aprl", "aprc", "aprs"]), stream='echam',
             long_name='Precipitation',
             standard_name='precipitation_flux', units=Unit('kg m-2 s-1'), vertical_coord_type='Surface'),
    cmor_var('prc', "aprc", stream='echam', long_name='Convective Precipitation',
             standard_name='convective_precipitation_flux', units=Unit('kg m-2 s-1'), vertical_coord_type='Surface'),
    cmor_var('prsn', "aprs", stream='echam', long_name='Snowfall Flux',
             standard_name='snowfall_flux', units=Unit('kg m-2 s-1'), vertical_coord_type='Surface'),
    cmor_var('prw', "qvi", stream='echam', long_name='Water Vapor Path',
             standard_name='atmosphere_water_vapor_content', units=Unit('kg m-2'), vertical_coord_type='Surface'),
    cmor_var('prl', "aprl", stream='echam', long_name='Large-scale Precipitation',
             standard_name='large_scale_precipitation_flux', units=Unit('kg m-2 s-1'), vertical_coord_type='Surface'),

    cmor_var('clt', 'aclcov', stream='echam', long_name='Total Cloud Fraction', standard_name='cloud_area_fraction',
             units=Unit('%'), vertical_coord_type='Column'),
    cmor_var('cl', 'aclcac', stream='echam', long_name='Cloud Area Fraction', units=Unit('%'),
             standard_name='cloud_area_fraction_in_atmosphere_layer', vertical_coord_type='ModelLevel'),
    cmor_var('cli', 'xi', stream='echam', long_name='Mass Fraction of Cloud Ice', units=Unit('1'),
             standard_name='mass_fraction_of_cloud_ice_in_air', vertical_coord_type='ModelLevel'),
    cmor_var('clw', 'xl', stream='echam', long_name='Mass Fraction of Cloud Liquid Water', units=Unit('1'),
             standard_name='mass_fraction_of_cloud_liquid_water_in_air', vertical_coord_type='ModelLevel'),
    cmor_var('lwp', 'xlvi', stream='echam', standard_name='atmosphere_mass_content_of_cloud_liquid_water',
             vertical_coord_type='Column'),
    cmor_var('cdnc_cld_top', 'CDNC_CT', stream='activ', long_name='cloud droplet number concentration near cloud top',
             units=Unit('cm-3'), vertical_coord_type='CloudTop'),
    cmor_var('r_e', 'REFFL_CT', stream='activ', long_name='cloud top  effective radius, liquid', units=Unit('m'),
             vertical_coord_type='CloudTop')
]

pdrmip_daily = [
    cmor_var('tasmin', 't2min', stream='hifreq', long_name='Daily Minimum Near-Surface Air Temperature', standard_name='air_temperature',
             units=Unit('K'), vertical_coord_type='Surface'),
    cmor_var('tasmax', 't2max', stream='hifreq', long_name='Daily Maximum Near-Surface Air Temperature', standard_name='air_temperature',
             units=Unit('K'), vertical_coord_type='Surface'),
    cmor_var('pr', partial(sum_variables, variables=["aprl", "aprs", "aprc"]), stream='hifreq', long_name='precipitation',
             standard_name='precipitation_flux', units=Unit('kg m-2 s-1'), vertical_coord_type='Surface'),
    cmor_var('sfcWind', 'wind10', stream='hifreq', long_name='Daily-Mean Near-Surface Wind Speed',
             vertical_coord_type='Surface', standard_name='wind_speed'),
    # Second table
    cmor_var('rhs', 'relhum', stream='hifreq', vertical_coord_type='Surface', product="ECHAM_HAM_surface_only"),
    cmor_var('prc', 'aprc', stream='hifreq', vertical_coord_type='Surface', standard_name='convective_precipitation_flux'),
    cmor_var('sfcWindmax', 'wimax', stream='hifreq', long_name='Daily Maximum Near-Surface Wind Speed',
             vertical_coord_type='Surface'),
]

pdrmip_fixed_daily = [
    cmor_var('tasmin', 't2min', stream='fixed_daily', long_name='Daily Minimum Near-Surface Air Temperature', standard_name='air_temperature',
             units=Unit('K'), vertical_coord_type='Surface', product='multi_netcdf'),
    cmor_var('tasmax', 't2max', stream='fixed_daily', long_name='Daily Maximum Near-Surface Air Temperature', standard_name='air_temperature',
             units=Unit('K'), vertical_coord_type='Surface', product='multi_netcdf'),
    cmor_var('pr', partial(sum_variables, variables=["aprl", "aprs", "aprc"]), stream='fixed_daily', long_name='precpitation',
             standard_name='precipitation_flux', units=Unit('kg m-2 s-1'), vertical_coord_type='Surface', product='multi_netcdf'),
    cmor_var('sfcWind', 'wind10', stream='fixed_daily', long_name='Daily-Mean Near-Surface Wind Speed',
             vertical_coord_type='Surface', standard_name='wind_speed', product='multi_netcdf'),
    cmor_var('prc', 'aprc', stream='fixed_daily', vertical_coord_type='Surface', standard_name='convective_precipitation_flux', product='multi_netcdf'),
    cmor_var('sfcWindmax', 'wimax', stream='fixed_daily', long_name='Daily Maximum Near-Surface Wind Speed',
             vertical_coord_type='Surface', product='multi_netcdf'),
]

pdrmip_fixed_monthly = [
    cmor_var('pr', partial(sum_variables, variables=["aprl", "aprs", "aprc"]), stream='fixed_monthly', long_name='precipitation',
             standard_name='precipitation_flux', units=Unit('kg m-2 s-1'), vertical_coord_type='Surface', product="multi_netcdf"),
    cmor_var('prc', 'aprc', stream='fixed_monthly', vertical_coord_type='Surface',
<<<<<<< HEAD
             standard_name='convective_precipitation_flux', product="multi_netcdf"),
    cmor_var('sfcWind', 'wind10', stream='fixed_monthly', long_name='Near-Surface Wind Speed', vertical_coord_type='Surface', product="multi_netcdf"),
=======
             standard_name='convective_precipitation_flux', product="NetCDF_Gridded"),
    cmor_var('sfcWind', 'wind10', stream='fixed_monthly', long_name='Near-Surface Wind Speed', vertical_coord_type='Surface'),
    cmor_var('prsn', "aprs", stream='fixed_monthly', long_name='Snowfall Flux',
             standard_name='snowfall_flux', units=Unit('kg m-2 s-1'), vertical_coord_type='Surface', product='multi_netcdf'),
    cmor_var('prl', "aprl", stream='fixed_monthly', long_name='Large-scale Precipitation',
             standard_name='large_scale_precipitation_flux', units=Unit('kg m-2 s-1'), vertical_coord_type='Surface', product='multi_netcdf'),
>>>>>>> 7114f70c
]

aer_rad = [
    cmor_var('od550aer', 'TAU_2D_550nm', stream='rad', long_name='AOD@550nm',
             standard_name='atmosphere_optical_thickness_due_to_ambient_aerosol', units=Unit('1'),
             vertical_coord_type='Column'),
    cmor_var('od440aer', calc_od440aer, stream='rad', long_name='AOD@440nm',
             standard_name='atmosphere_optical_thickness_due_to_ambient_aerosol', units=Unit('1'),
             vertical_coord_type='Column'),
    cmor_var('od870aer', calc_od870aer, stream='rad', long_name='AOD@870nm',
             standard_name='atmosphere_optical_thickness_due_to_ambient_aerosol', units=Unit('1'),
             vertical_coord_type='Column'),
    cmor_var('od550lt1aer', partial(sum_variables, variables=['TAU_MODE_K?_550nm', 'TAU_MODE_A?_550nm']), stream='rad',
             long_name='Fine mode AOD@550nm',
             standard_name='atmosphere_optical_thickness_due_to_pm1_ambient_aerosol', units=Unit('1'),
             vertical_coord_type='Column',
             comment='Ill-defined: total AOT from Aitken and accumulation modes.'),
    cmor_var('abs550aer', 'ABS_2D_550nm', stream='rad', long_name='Absorption AOD@550nm',
             standard_name='atmosphere_absorption_optical_thickness_due_to_ambient_aerosol', units=Unit('1'),
             vertical_coord_type='Column'),
    cmor_var('od550aerh2o', 'TAU_COMP_WAT_550nm', stream='rad', long_name='Aerosol Water AOD@550nm',
             standard_name='atmosphere_optical_thickness_due_to_water_ambient_aerosol', units=Unit('1'),
             vertical_coord_type='Column',
             comment='Ill-defined: model allows 4 modes of varying mixtures.'),
    cmor_var('abs550bc', 'ABS_COMP_BC_550nm', stream='rad', long_name='Absorption AOD@550nm due to BC',
             standard_name='atmosphere_absorption_optical_thickness_due_to_black_carbon_ambient_aerosol',
             units=Unit('1'), vertical_coord_type='Column',
             comment='Ill-defined: model allows 4 modes of varying mixtures.'),
    cmor_var('od550so4', 'TAU_COMP_SO4_550nm', stream='rad', long_name='Sulfate AOD@550nm',
             standard_name='atmosphere_optical_thickness_due_to_sulfate_ambient_aerosol', units=Unit('1'),
             vertical_coord_type='Column',
             comment='Ill-defined: model allows 4 modes of varying mixtures.'),
    cmor_var('od550bc', 'TAU_COMP_BC_550nm', stream='rad', long_name='Black carbon AOD@550nm',
             standard_name='atmosphere_optical_thickness_due_to_black_carbon_ambient_aerosol', units=Unit('1'),
             vertical_coord_type='Column',
             comment='Ill-defined: model allows 4 modes of varying mixtures.'),
    cmor_var('od550oa', 'TAU_COMP_OC_550nm', stream='rad', long_name='POM AOD@550nm',
             standard_name='atmosphere_optical_thickness_due_to_particulate_organic_matter_ambient_aerosol',
             units=Unit('1'), vertical_coord_type='Column',
             comment='Ill-defined: model allows 4 modes of varying mixtures.'),
    cmor_var('od550ss', 'TAU_COMP_SS_550nm', stream='rad', long_name='Sea Salt AOD@550nm',
             standard_name='atmosphere_optical_thickness_due_to_seasalt_ambient_aerosol', units=Unit('1'),
             vertical_coord_type='Column',
             comment='Ill-defined: model allows 4 modes of varying mixtures.'),
    cmor_var('od550dust', 'TAU_COMP_DU_550nm', stream='rad', long_name='Dust AOD@550nm',
             standard_name='atmosphere_optical_thickness_due_to_dust_ambient_aerosol', units=Unit('1'),
             vertical_coord_type='Column',
             comment='Ill-defined: model allows 4 modes of varying mixtures.'),
    cmor_var('ext550aer', calc_ext550aer, stream='rad', long_name='3D Aerosol Extinction @550nm',
             units=Unit('m-1'), standard_name='volume_extinction_coefficient_in_air_due_to_ambient_aerosol_particles')
]

rad = [
    # LW
    # 'LW surface down-welling' = 'net surface thermal radiation' - 'surface thermal radiation upward'
    # Note that 'net surface thermal radiation' is net downwards, and 'surface thermal radiation upward' is actually
    #  +ve down, but these signs cancel in the below operation to give the right sign overall.
    # Positive: down
    cmor_var('rlds', partial(diff_variables, var1='trads', var2='tradsu'), stream='echam',
             long_name='Surface Downwelling Longwave Radiation',
             standard_name='surface_downwelling_longwave_flux_in_air', units=Unit('W m-2'),
             vertical_coord_type='Surface'),
    # 'LW surface down-welling (clear sky)' = 'net surface thermal radiation (clear-sky)' - 'surface thermal radiation upward'
    # See above about the signs here
    # Positive: down
    cmor_var('rldscs', partial(diff_variables, var1='trafs', var2='tradsu'), stream='echam',
             long_name='Surface Downwelling Clear-Sky Longwave Radiation',
             standard_name='surface_downwelling_longwave_flux_in_air_assuming_clear_sky', units=Unit('W m-2'),
             vertical_coord_type='Surface'),
    # Positive: up
    # Scale this since the 'surface thermal radiation upward' is +ve down...!
    cmor_var('rlus', 'tradsu', stream='echam', long_name='LW surface up-welling ',
             standard_name='surface_upwelling_longwave_flux_in_air', units=Unit('W m-2'),
             vertical_coord_type='Surface', scaling=-1.),
    # Positive: up
    # Scale this since the 'top thermal radiation (OLR)' is +ve down...!
    cmor_var('rlut', 'trad0', stream='echam', long_name='TOA Outgoing Longwave Radiation',
             standard_name='toa_outgoing_longwave_flux', units=Unit('W m-2'),
             vertical_coord_type='TOA', scaling=-1.),
    # Positive: up
    # Scale this since the 'top thermal radiation (OLR)' is +ve down...!
    cmor_var('rlutcs', 'traf0', stream='echam', long_name='TOA Outgoing Clear-Sky Longwave Radiation',
             standard_name='toa_outgoing_longwave_flux_assuming_clear_sky', units=Unit('W m-2'),
             vertical_coord_type='TOA', scaling=-1.),
    # SW
    # Note that 'net surface solar radiation' is net downwards, and 'surface solar radiation upward' is actually
    #  +ve down, but these signs cancel in the below operation to give the right sign overall.
    #  Positive: down
    cmor_var('rsds', partial(diff_variables, var1='srads', var2='sradsu'), stream='echam',
             long_name='Surface Downwelling Shortwave Radiation',
             standard_name='surface_downwelling_shortwave_flux_in_air', units=Unit('W m-2'),
             vertical_coord_type='Surface'),

    # Because the SW radiation upward doesn't have a clear sky analogue, and because the upward solar radiation
    #  will be different in clear/all sky conditions we can't decompose the net clear sky into upward and downward
    #  fluxes directly. Physically the upward SW at the surface is just a reflection, wheras the LW we can use the all
    #  sky.
    # # 'SW surface down-welling (clear sky)' = 'net surface solar radiation (clear sky)' - 'surface solar radiation upward'
    # cmor_var('rsdscs', partial(diff_variables, var1='srafs', var2='sradsu'), stream='',
    #          long_name='Surface Downwelling Clear-Sky Shortwave Radiation',
    #          standard_name='surface_downwelling_shortwave_flux_in_air_assuming_clear_sky',
    #          units=Unit('W m-2'), vertical_coord_type='Surface'),
    # # SW upwelling solar flux (clear sky) = 'net surface solar radiation (clear sky)' - 'SW surface down-welling (clear sky)'
    # #                           rsuscs    =  srafs - (srafs - sradsu)
    # #                      ->   rsuscs    =  sradsu    ...
    # cmor_var('rsuscs', 'traf0', stream='echam', long_name='Surface Upwelling Clear-Sky Shortwave Radiation',
    #          standard_name='surface_upwelling_shortwave_flux_in_air_assuming_clear_sky', units=Unit('W m-2'),
    #          vertical_coord_type='Surface'),

    # Positive: up
    cmor_var('rsnscs', 'srafs', stream='echam', long_name='net surface solar radiation (clear sky)',
             standard_name='surface_net_downward_shortwave_flux_assuming_clear_sky', units=Unit('W m-2'),
             vertical_coord_type='Surface', scaling=-1.),
    # Positive: down
    cmor_var('rsdt', 'srad0d', stream='echam', long_name='TOA Incident Shortwave Radiation',
             standard_name='toa_incoming_shortwave_flux', units=Unit('W m-2'), vertical_coord_type='TOA'),
    # Positive: up
    cmor_var('rsus', 'sradsu', stream='echam', long_name='Surface Upwelling Shortwave Radiation ',
             standard_name='surface_upwelling_shortwave_flux_in_air', units=Unit('W m-2'),
             vertical_coord_type='Surface', scaling=-1.),
    # Positive: up
    cmor_var('rsut', 'srad0u', stream='echam', long_name='SW upwelling solar flux',
             standard_name='toa_outgoing_shortwave_flux', units=Unit('W m-2'),
             vertical_coord_type='TOA', scaling=-1.),

    # 'SW upwelling solar flux in clear sky regions' = 'top incoming solar radiation' - 'net downward top solar radiation (clear sky)'
    # Positive: up
    cmor_var('rsutcs', partial(diff_variables, var1='srad0d', var2='sraf0'), stream='echam',
             long_name='SW upwelling solar flux in clear sky regions',
             standard_name='toa_outgoing_shortwave_flux_assuming_clear_sky', units=Unit('W m-2'),
             vertical_coord_type='TOA'),
]

double_rad = [
    # ALL scaled by -1. to turn net Downward fluxes into net Upward fluxes
    cmor_var('rsntcs_irf', get_clean_clear_sky_toa_net_sw, stream='echam', units=Unit('W m-2'),
             long_name='net TOA solar radiation (clear sky, no aerosol)', vertical_coord_type='TOA',
             scaling=-1.),

    cmor_var('rsnscs_irf', get_clean_clear_sky_surface_net_sw, stream='echam', units=Unit('W m-2'),
             long_name='net surface solar radiation (clear sky, no aerosol)', vertical_coord_type='Surface',
             scaling=-1.),

    cmor_var('rsnt_irf', get_clean_all_sky_toa_net_sw, stream='echam', units=Unit('W m-2'),
             long_name='net TOA solar radiation (no aerosol)', vertical_coord_type='TOA',
             scaling=-1.),

    cmor_var('rsns_irf', get_clean_all_sky_surface_net_sw, stream='echam', units=Unit('W m-2'),
             long_name='net surface solar radiation (no aerosol)', vertical_coord_type='Surface',
             scaling=-1.),

    cmor_var('rlntcs_irf', get_clean_clear_sky_toa_net_lw, stream='echam', units=Unit('W m-2'),
             long_name='net TOA longwave radiation (clear sky, no aerosol)', vertical_coord_type='TOA',
             scaling=-1.),

    cmor_var('rlnscs_irf', get_clean_clear_sky_surface_net_lw, stream='echam', units=Unit('W m-2'),
             long_name='net longwave surface radiation (clear sky, no aerosol)', vertical_coord_type='Surface',
             scaling=-1.),

    cmor_var('rlnt_irf', get_clean_all_sky_toa_net_lw, stream='echam', units=Unit('W m-2'),
             long_name='net TOA longwave radiation (no aerosol)', vertical_coord_type='TOA',
             scaling=-1.),

    cmor_var('rlns_irf', get_clean_all_sky_surface_net_lw, stream='echam', units=Unit('W m-2'),
             long_name='net surface longwave radiation (no aerosol)', vertical_coord_type='Surface',
             scaling=-1.)
]

aerosol = [
    cmor_var('emioa', 'emi_OC', stream='emi', long_name='total emission of POM',
             standard_name='tendency_of_atmosphere_mass_content_of_particulate_organic_matter_dry_aerosol_due_to_net_chemical_production_and_emission',
             units=Unit('kg m-2 s-1'), vertical_coord_type='Surface'),
    cmor_var('emibc', 'emi_BC', stream='emi', long_name='total emission of BC',
             standard_name='tendency_of_atmosphere_mass_content_of_black_carbon_dry_aerosol_due_to_emission',
             units=Unit('kg m-2 s-1'), vertical_coord_type='Surface'),
    cmor_var('emiso2', 'emi_SO2', stream='emi', long_name='total emission of SO2',
             standard_name='tendency_of_atmosphere_mass_content_of_sulfur_dioxide_due_to_emission',
             units=Unit('kg m-2 s-1'), vertical_coord_type='Surface'),
    cmor_var('emiso4', 'emi_SO4', stream='emi', long_name='total direct emission of SO4',
             standard_name='tendency_of_atmosphere_mass_content_of_sulfate_dry_aerosol_due_to_emission',
             units=Unit('kg m-2 s-1'), vertical_coord_type='Surface'),
    cmor_var('emidms', 'emi_DMS', stream='emi', long_name='total emission of DMS',
             standard_name='tendency_of_atmosphere_mass_content_of_dimethyl_sulfide_due_to_emission',
             units=Unit('kg m-2 s-1'), vertical_coord_type='Surface'),
    cmor_var('emiss', 'emi_SS', stream='emi', long_name='total emission of seasalt',
             standard_name='tendency_of_atmosphere_mass_content_of_seasalt_dry_aerosol_due_to_emission',
             units=Unit('kg m-2 s-1'), vertical_coord_type='Surface'),
    cmor_var('emidust', 'emi_DU', stream='emi', long_name='total emission of dust',
             standard_name='tendency_of_atmosphere_mass_content_of_dust_dry_aerosol_due_to_emission',
             units=Unit('kg m-2 s-1'), vertical_coord_type='Surface'),
    cmor_var('emibb', partial(sum_variables, variables='emi_OC_?fire'), stream='emi',
             long_name='total emission of Biomass Burning Aerosol',
             standard_name='tendency_of_atmosphere_mass_content_of_particulate_organic_matter_dry_aerosol_due_to_emission',
             units=Unit('kg m-2 s-1'), vertical_coord_type='Surface'),

    cmor_var('wetoa', partial(sum_variables, variables='wdep_OC_??'), stream='wetdep', long_name='wet deposition of POM',
             standard_name='tendency_of_atmosphere_mass_content_of_particulate_organic_matter_dry_aerosol_due_to_wet_deposition',
             units=Unit('kg m-2 s-1'), vertical_coord_type='Surface'),
    cmor_var('wetbc', partial(sum_variables, variables='wdep_BC_??'), stream='wetdep', long_name='wet deposition of BC',
             standard_name='tendency_of_atmosphere_mass_content_of_black_carbon_dry_aerosol_due_to_wet_deposition',
             units=Unit('kg m-2 s-1'), vertical_coord_type='Surface'),
    cmor_var('wetso4', partial(sum_variables, variables='wdep_SO4_??'), stream='wetdep',
             long_name='wet deposition of SO4',
             standard_name='tendency_of_atmosphere_mass_content_of_sulfate_dry_aerosol_due_to_wet_deposition',
             units=Unit('kg m-2 s-1'), vertical_coord_type='Surface'),
    cmor_var('wetso2', 'wdep_SO2', stream='wetdep', long_name='wet deposition of SO2',
             standard_name='tendency_of_atmosphere_mass_content_of_sulfur_dioxide_due_to_wet_deposition',
             units=Unit('kg m-2 s-1'), vertical_coord_type='Surface'),
    cmor_var('wetss', partial(sum_variables, variables='wdep_SS_??'), stream='wetdep',
             long_name='wet deposition of seasalt',
             standard_name='tendency_of_atmosphere_mass_content_of_seasalt_dry_aerosol_due_to_wet_deposition',
             units=Unit('kg m-2 s-1'), vertical_coord_type='Surface'),
    cmor_var('wetdust', partial(sum_variables, variables='wdep_DU_??'), stream='wetdep',
             long_name='wet deposition of dust',
             standard_name='tendency_of_atmosphere_mass_content_of_dust_dry_aerosol_due_to_wet_deposition',
             units=Unit('kg m-2 s-1'), vertical_coord_type='Surface'),

    cmor_var('loadoa', 'burden_OC', stream='burden', long_name='Load of POM',
             standard_name='atmosphere_mass_content_of_particulate_organic_matter_dry_aerosol', units=Unit('kg m-2'),
             vertical_coord_type='Column'),
    cmor_var('loadbc', 'burden_BC', stream='burden', long_name='Load of BC',
             standard_name='atmosphere_mass_content_of_black_carbon_dry_aerosol', units=Unit('kg m-2'),
             vertical_coord_type='Column'),
    cmor_var('loadso4', 'burden_SO4', stream='burden', long_name='Load of SO4',
             standard_name='atmosphere_mass_content_of_sulfate_dry_aerosol', units=Unit('kg m-2'),
             vertical_coord_type='Column'),
    cmor_var('loaddust', 'burden_DU', stream='burden', long_name='Load of DUST',
             standard_name='atmosphere_mass_content_of_dust_dry_aerosol', units=Unit('kg m-2'),
             vertical_coord_type='Column'),
    cmor_var('loadss', 'burden_SS', stream='burden', long_name='Load of SS',
             standard_name='atmosphere_mass_content_of_seasalt_dry_aerosol', units=Unit('kg m-2'),
             vertical_coord_type='Column'),

    cmor_var('dryso2', 'ddep_SO2', stream='drydep', long_name='dry deposition of SO2',
             standard_name='tendency_of_atmosphere_mass_content_of_sulfur_dioxide_due_to_dry_deposition',
             units=Unit('kg m-2 s-1'), vertical_coord_type='Surface'),
    cmor_var('dryso4', partial(sum_variables, variables='ddep_SO4_??'), stream='drydep',
             long_name='dry deposition of SO4',
             standard_name='tendency_of_atmosphere_mass_content_of_sulfate_due_to_dry_deposition',
             units=Unit('kg m-2 s-1'), vertical_coord_type='Surface'),
    cmor_var('dryss', partial(sum_variables, variables='ddep_SS_??'), stream='drydep',
             long_name='dry deposition of seasalt',
             standard_name='tendency_of_atmosphere_mass_content_of_seasalt_dry_aerosol_due_to_dry_deposition',
             units=Unit('kg m-2 s-1'), vertical_coord_type='Surface'),
    cmor_var('drydust', partial(sum_variables, variables='ddep_DU_??'), stream='drydep',
             long_name='dry deposition of dust',
             standard_name='tendency_of_atmosphere_mass_content_of_dust_dry_aerosol_due_to_dry_deposition',
             units=Unit('kg m-2 s-1'), vertical_coord_type='Surface'),
    cmor_var('dryoa', partial(sum_variables, variables='ddep_OC_??'), stream='drydep',
             long_name='dry deposition of POM',
             standard_name='tendency_of_atmosphere_mass_content_of_particulate_organic_matter_dry_aerosol_due_to_dry_deposition',
             units=Unit('kg m-2 s-1'), vertical_coord_type='Surface'),
    cmor_var('drybc', partial(sum_variables, variables='ddep_BC_??'), stream='drydep', long_name='dry deposition of BC',
             standard_name='tendency_of_atmosphere_mass_content_of_black_carbon_dry_aerosol_due_to_dry_deposition',
             units=Unit('kg m-2 s-1'), vertical_coord_type='Surface'),

    cmor_var('mmraerh2o', partial(sum_variables, variables='WAT_??'), stream='tracer', long_name='mmr of aerosol water',
             standard_name='mass_fraction_of_water_in_ambient_aerosol_in_air', units=Unit('1'),
             vertical_coord_type='ModelLevel'),
    cmor_var('mmroa', partial(sum_variables, variables='OC_??'), stream='tracer', long_name='POM',
             standard_name='mass_fraction_of_particulate_organic_matter_dry_aerosol_in_air', units=Unit('1'),
             vertical_coord_type='ModelLevel'),
    cmor_var('mmrbc', partial(sum_variables, variables='BC_??'), stream='tracer', long_name='BC',
             standard_name='mass_fraction_ of_black_carbon_dry_aerosol_in_air', units=Unit('1'),
             vertical_coord_type='ModelLevel'),
    cmor_var('mmrso2', 'SO2', stream='tracer', long_name='SO2',
             standard_name='mass_fraction_of_sulfur_dioxide_in_air', units=Unit('1'),
             vertical_coord_type='ModelLevel'),
    cmor_var('mmrso4', partial(sum_variables, variables='SO4_??'), stream='tracer', long_name='SO4',
             standard_name='mass_fraction_of_sulfate_dry_aerosol_in_air', units=Unit('1'),
             vertical_coord_type='ModelLevel'),
    cmor_var('mmrss', partial(sum_variables, variables='SS_??'), stream='tracer', long_name='Sea Salt',
             standard_name='mass_fraction_ of_seasalt_dry_aerosol_in_air', units=Unit('1'),
             vertical_coord_type='ModelLevel'),
    cmor_var('mmrdu', partial(sum_variables, variables='DU_??'), stream='tracer', long_name='Dust',
             standard_name='mass_fraction_ of_dust_dry_aerosol_in_air', units=Unit('1'),
             vertical_coord_type='ModelLevel'),

    cmor_var('vmrso2', 'SO2', stream='tracer', long_name='SO2', standard_name='mole_fraction_of_sulfur_dioxide_in_air',
             units=Unit('1'), vertical_coord_type='ModelLevel', scaling=(28.97 / 64.066)),
    cmor_var('vmrso4', 'H2SO4', stream='tracer', long_name='SO4', standard_name='mole_fraction_of_sulfate_in_air',
             units=Unit('1'), vertical_coord_type='ModelLevel', scaling=(28.97 / 96.063)),
    cmor_var('vmrdms', 'DMS', stream='tracer', long_name='DMS',
             standard_name='mole_fraction_of_dimethyl_sulfide_in_air', units=Unit('1'),
             vertical_coord_type='ModelLevel', scaling=(28.97 / 62.134)),

    cmor_var('cheaqpso4', 'D_PROD_SO4_LIQ', stream='ham', long_name='aqu phase production so4',
             standard_name='tendency_of_atmosphere_mass_content_of_sulfate_dry_aerosol_due_to_net_chemical_production_and_emission',
             units=Unit('kg m-2 s-1'), vertical_coord_type='ModelLevel'),

    cmor_var('concbc', partial(multiply_sum_by_air_density, variables='BC_??'), stream='tracer',
             long_name='Concentration of Black Carbon Aerosol', units=Unit('kg m-3'), vertical_coord_type='ModelLevel'),
    cmor_var('concso4', partial(multiply_sum_by_air_density, variables='SO4_??'), stream='tracer',
             long_name='Concentration of SO4', units=Unit('kg m-3'), vertical_coord_type='ModelLevel'),

    cmor_var('sconcoa', partial(multiply_sum_by_air_density, variables='OC_??'), stream='tracer',
             long_name='Surface concentration POM', product='ECHAM_HAM_surface_only',
             standard_name='mass_concentration_of_particulate_organic_matter_dry_aerosol_in_air', units=Unit('kg m-3'),
             vertical_coord_type='Surface'),
    cmor_var('sconcbc', partial(multiply_sum_by_air_density, variables='BC_??'), stream='tracer',
             long_name='Surface concentration BC', product='ECHAM_HAM_surface_only',
             standard_name='mass_concentration_of_black_carbon_dry_aerosol_in_air', units=Unit('kg m-3'),
             vertical_coord_type='Surface'),
    cmor_var('sconcso4', partial(multiply_sum_by_air_density, variables='SO4_??'), stream='tracer',
             long_name='Surface concentration SO4',
             standard_name='mass_concentration_of_sulfate_dry_aerosol_in_air', units=Unit('kg m-3'),
             vertical_coord_type='Surface'),
    cmor_var('sconcdust', partial(multiply_sum_by_air_density, variables='DU_??'), stream='tracer',
             long_name='Surface concentration DUST',
             standard_name='mass_concentration_of_dust_dry_aerosol_in_air', units=Unit('kg m-3'),
             vertical_coord_type='Surface'),
    cmor_var('sconcss', partial(multiply_sum_by_air_density, variables='SS_??'), stream='tracer',
             long_name='Surface concentration SS',
             standard_name='mass_concentration_of_seasalt_dry_aerosol_in_air', units=Unit('kg m-3'),
             vertical_coord_type='Surface'),
]


all_vars = core + cloud + rad + aerosol

# ----------- Nick's RemSens experiment -----------
remsens_3hrly = [
    cmor_var('deltaz3d', 'grheightm1', stream='hifreq',
             long_name='Layer thickness', standard_name='cell_thickness',
             units=Unit('m'), vertical_coord_type='ModelLevel'),
    cmor_var('humidity3d', 'relhum', stream='hifreq'),

    # Needs ["TAU_2D_550nm", "ANG_550nm_865nm"]
    cmor_var('od440aer', calc_od440aer, stream='hifreq', long_name='AOD@440nm',
             standard_name='atmosphere_optical_thickness_due_to_ambient_aerosol', units=Unit('1'),
             vertical_coord_type='Column'),
    cmor_var('od550aer', 'TAU_2D_550nm', stream='hifreq', long_name='AOD@550nm',
             standard_name='atmosphere_optical_thickness_due_to_ambient_aerosol', units=Unit('1'),
             vertical_coord_type='Column'),
    cmor_var('od550dryaer', 'TAU_DRY_2D_550nm', stream='hifreq', long_name='Dry AOD@550nm', units=Unit('1'),
             vertical_coord_type='Column'),
    # Needs ["TAU_2D_865nm", "ANG_550nm_865nm"]
    cmor_var('od870aer', calc_od870aer, stream='hifreq', long_name='AOD@870nm',
             standard_name='atmosphere_optical_thickness_due_to_ambient_aerosol', units=Unit('1'),
             vertical_coord_type='Column'),
    cmor_var('abs550aer', 'ABS_2D_550nm', stream='hifreq', long_name='Absorption AOD@550nm',
             standard_name='atmosphere_absorption_optical_thickness_due_to_ambient_aerosol', units=Unit('1'),
             vertical_coord_type='Column'),
    cmor_var('od550lt1aer', calc_od550lt1aer, stream='hifreq', long_name='Fine mode AOD@550nm',
             standard_name='atmosphere_optical_thickness_due_to_pm1_ambient_aerosol', units=Unit('1'),
             vertical_coord_type='Column', comment='Ill-defined: total AOT from Aitken and accumulation modes.'),
    cmor_var('od550dust', 'TAU_COMP_DU_550nm', stream='hifreq', long_name='Dust AOD@550nm',
             standard_name='atmosphere_optical_thickness_due_to_dust_ambient_aerosol', units=Unit('1'),
             vertical_coord_type='Column',
             comment='Ill-defined: model allows 4 modes of varying mixtures.'),
    cmor_var('od550aer3d', partial(sum_variables, variables='TAU_MODE_??_550nm'), stream='hifreq',
             long_name='Layer Aerosol Optical Thickness @550nm',
             units=Unit('1'), vertical_coord_type='ModelLevel'),
]

# ---------------- PDRMIP specific variables -------------------
pdrmip_core = select_vars(core, ["evspsbl", "hfls", "hfss", "hurs", "hus", "huss", "ps", "psl", "sfcWind", 'tas', 'uas',
                                 "vas"])
pdrmip_aer_rad = select_vars(aer_rad, ['od550aer', 'abs550aer'])
pdrmip_rad = select_vars(rad, ["rlds", "rldscs", "rlus", "rlut", "rlutcs", "rsds", "rsutcs", "rsdt", "rsus", "rsut",
                               # "rsuscs", "rsdscs", IGNORE the up and down surface SW cs since we can't calculate it
                               "rsnscs"])  # Output the net instead
pdrmip_cloud = select_vars(cloud, ["pr", "prc", "prsn", "prw", "cl", "cli", "clw", "clt", "ci"])
pdrmip_aerosol = select_vars(aerosol, ["emibc", "emiso2", "emiso4", "loadbc", "loadso4", "concbc", "concso4"])
pdrmip = pdrmip_daily + pdrmip_aerosol + pdrmip_cloud + pdrmip_stratified_fields + pdrmip_core + pdrmip_rad + \
         pdrmip_aer_rad + double_rad

#  ------------ Aerocom CTRL (2D monthly) fields  -------------
#  Variables-Parameter:Speciation
# EMI-Emissions: BC, OA, SO2, DMS, NOx, VOC, DUST, SS
aerocom_emi = select_vars(aerosol, ['emibc', 'emioa', 'emiso2', 'emidms', 'emidust', 'emiss'])  # No VOC or NOx
# (column integrated, if emission at altitude, eg SOA is accumulated in OA emissions)
# LOAD-Column Loads: BC, OA, SO4, NO3, DUST, SS
aerocom_load = select_vars(aerosol, ['loadbc', 'loadoa', 'loadso4', 'loaddust', 'loadss'])  # No NO3
# SCONC-Surface concentrations: PM10, PM25, BC, OA, SO4, NO3, DUST, SS
aerocom_sconc = select_vars(aerosol, ['sconcoa', 'sconcbc', 'sconcso4', 'sconcdust', 'sconcss'])  # No PM10, PM25, NO3
# DEP-Total Deposition: BC, OA, SO4, NO3, DUST, SS
# This is a pain, I'll do as needed. Do weet and dry separately for now
aerocom_wet = select_vars(aerosol, ['drybc', 'dryoa', 'dryso4', 'drydust', 'dryss'])  # No NO3
aerocom_dry = select_vars(aerosol, ['wetbc', 'wetoa', 'wetso4', 'wetdust', 'wetss'])  # No NO3

# OD550-Aerosol optical depth @550nm: AER, fine mode AER, coarse mode AOD, (tier 2: BC, OA, SO4, NO3, DUST, SS)
aerocom_aer_rad = select_vars(aer_rad, ['od550aer', 'od550lt1aer', # No coarse mode AOD
                                        'od550bc', 'od550oa', 'od550so4', 'od550dust', 'od550ss']) # No NO3 AOD
# Total AOD effective in radiative forcing code (OD550AER) and clearsky AOD (od550csaer)
#   This is the same in ECHAM-HAM
# SWTOA-Top of Atm Fluxes clear-sky and all-sky : AER, fine mode AER, coarse mode
#                                                 (tier 2: AOD, BC, OA, SO4, NO3, DUST, SS)
aerocom_rad = select_vars(rad, ['rsutcs', 'rsut'])
# LWTOA-Fluxes clear-sky and all-sky : AER, fine mode AER, coarse mode
aerocom_rad += select_vars(rad, ['rlutcs', 'rlut'])
# CCN Number concentration @ 850 hPa
#   Ill-defined - what supersaturation?
# IN Number concentration @ 100 hPa
#   Don't know...
# Total Cloud cover
# Cloud Water Path
# Low level cloud cover
# Precipitation rate
aerocom_cloud = select_vars(cloud, ['clt', 'lwp', 'pr'])  # No Low-level cloud cover

aerocom_ctrl = aerocom_emi + aerocom_load + aerocom_sconc + aerocom_wet + aerocom_dry + aerocom_aer_rad\
               + aerocom_rad + aerocom_cloud

# -------------- AeroCom Holuhraun Experiment ---------------
# Cloud
holuhraun_cloud = select_vars(cloud, [
    # 'ccn_0p3pc_1km',         Not done yet, doable but probably not a priority
    'cdnc_cld_top',
    # 'temp_cld_top'           This could be tricky, need to pull out cloud top heights then get temperatures I guess
    'clt',  # (cld_frac)
    # 'cot',                   Can't seem to find...
    'lwp',
    'r_e',
    'prc',  # (rain_conv)
    'prl',  # (rain_ls)
    'cl',
])

holuhraun_aer_rad = select_vars(aer_rad, [
    'od550aer',
    'od440aer',
    'od870aer',
])

holuhraun_core = select_vars(core, [
    # 'LTS'                    lower troposheric stability: Theta(700hPa) - Theta(SRF), Not sure where to get this
    'ps',
    'ts',
    'layer_thick',
    # 'p',                     Can I just get this Iris cube??
    'pho',
    'hus',
    'hur'
])

holuhraun_aer = select_vars(aerosol, [
    # 'emiso2',  # I don't have emiso2_srf or emiso2_high. This is actually accumulated emissions too...
    'wetso2',
    # 'wetso4',                This isn't per mode in the holuhraun output...
    'cheaqpso4',
    'mmrso2',
    'mmrso4',

])

holuhraun = holuhraun_cloud + holuhraun_aer_rad + holuhraun_core + holuhraun_aer + rad + forcing

if __name__ == '__main__':
    parser = argparse.ArgumentParser()

    parser.add_argument("infile", help="input file(s)")
    parser.add_argument("outbase", help="output filename base: aerocom3_<!ModelName>_<!ExperimentName>")
    parser.add_argument("-t", "--time", help="time period to use for variables that don't have a unique one")
    parser.add_argument("--experiment", help="More detailed experiment information")
    parser.add_argument("--contact", help="Contact details")
    parser.add_argument("--institute", help="Institute details")
    parser.add_argument("-o", "--overwrite", help="Force overwrite of existing file (default False)",
                        action='store_true')
    parser.add_argument("--product", help="The CIS product to use")
    parser.add_argument("--pdrmip_format", help="Use the PDRMIP filename formatting style", action='store_true')

    # Parameter sets
    parser.add_argument('-c', '--core', action='append_const', const=core, dest='params')
    parser.add_argument('--cloud', action='append_const', const=cloud, dest='params')
    parser.add_argument('-r', '--rad', action='append_const', const=rad, dest='params')
    parser.add_argument('-a', '--aerosol', action='append_const', const=aerosol, dest='params')
    parser.add_argument('--pdrmip', action='append_const', const=pdrmip, dest='params')
    parser.add_argument('--aerocom', action='append_const', const=aerocom_ctrl, dest='params',
                        help="Core AeroCom diagnostics")
    parser.add_argument('--holuhraun', action='append_const', const=holuhraun, dest='params',
                        help="AeroCom Holuhraun experiment diagnostics")
    parser.add_argument('--remsens', action='append_const', const=remsens_3hrly, dest='params',
                        help="Diagnostics for Nick's remote sensing experiment")
    parser.add_argument('--fixed_pdrmip', action='append_const', const=pdrmip_fixed_daily+pdrmip_fixed_monthly, dest='params',
                                    help="Fixed PDRMIP diagnostics (due to hifreq output issue)")
    parser.add_argument('--all', action='append_const', const=all_vars, dest='params')

    freq_grp = parser.add_mutually_exclusive_group()
    freq_grp.add_argument("-m", "--monthly", action="store_true",
                          help="assume monthly output")
    freq_grp.add_argument("-d", "--daily", action="store_true",
                          help="assume daily output")

    args = parser.parse_args()

    # Flatten the parameters and remove any duplicates
    variables = set(itertools.chain.from_iterable(args.params))

    for v in variables:
        print("Processing {}...".format(v.cmor_var_name))
        c = v.load_var(args.infile, args.product)
        print("Global (un-weighted) mean: {}".format(c.data.mean()))
        v.write_var(c, args.time, args.outbase, args.daily, args.monthly, args.experiment, args.contact,
                    args.overwrite, args.pdrmip_format)
        print("..done")<|MERGE_RESOLUTION|>--- conflicted
+++ resolved
@@ -223,17 +223,11 @@
     cmor_var('pr', partial(sum_variables, variables=["aprl", "aprs", "aprc"]), stream='fixed_monthly', long_name='precipitation',
              standard_name='precipitation_flux', units=Unit('kg m-2 s-1'), vertical_coord_type='Surface', product="multi_netcdf"),
     cmor_var('prc', 'aprc', stream='fixed_monthly', vertical_coord_type='Surface',
-<<<<<<< HEAD
              standard_name='convective_precipitation_flux', product="multi_netcdf"),
     cmor_var('sfcWind', 'wind10', stream='fixed_monthly', long_name='Near-Surface Wind Speed', vertical_coord_type='Surface', product="multi_netcdf"),
-=======
-             standard_name='convective_precipitation_flux', product="NetCDF_Gridded"),
-    cmor_var('sfcWind', 'wind10', stream='fixed_monthly', long_name='Near-Surface Wind Speed', vertical_coord_type='Surface'),
-    cmor_var('prsn', "aprs", stream='fixed_monthly', long_name='Snowfall Flux',
              standard_name='snowfall_flux', units=Unit('kg m-2 s-1'), vertical_coord_type='Surface', product='multi_netcdf'),
     cmor_var('prl', "aprl", stream='fixed_monthly', long_name='Large-scale Precipitation',
              standard_name='large_scale_precipitation_flux', units=Unit('kg m-2 s-1'), vertical_coord_type='Surface', product='multi_netcdf'),
->>>>>>> 7114f70c
 ]
 
 aer_rad = [
